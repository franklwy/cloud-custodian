# Copyright The Cloud Custodian Authors.
# SPDX-License-Identifier: Apache-2.0

import logging
import os
import sys

from huaweicloudsdkconfig.v1 import ConfigClient, ShowTrackerConfigRequest
from huaweicloudsdkconfig.v1.region.config_region import ConfigRegion
from huaweicloudsdkcore.auth.credentials import BasicCredentials, GlobalCredentials
from huaweicloudsdkcore.auth.provider import MetadataCredentialProvider
from huaweicloudsdkecs.v2 import EcsClient, ListServersDetailsRequest
from huaweicloudsdkecs.v2.region.ecs_region import EcsRegion
from huaweicloudsdkbms.v1 import BmsClient, ListBareMetalServerDetailsRequest
from huaweicloudsdkbms.v1.region.bms_region import BmsRegion
from huaweicloudsdkevs.v2 import EvsClient, ListVolumesRequest
from huaweicloudsdkevs.v2.region.evs_region import EvsRegion
from huaweicloudsdkiam.v5 import (
    IamClient as IamClientV5,
    ListUsersV5Request,
    ListPoliciesV5Request,
)
from huaweicloudsdkiam.v5.region import iam_region as iam_region_v5
from huaweicloudsdkiam.v3 import IamClient as IamClientV3
from huaweicloudsdkiam.v3.region.iam_region import IamRegion as iam_region_v3
from huaweicloudsdkvpc.v2 import ListSecurityGroupsRequest
from huaweicloudsdkvpc.v2.vpc_client import VpcClient as VpcClientV2
from huaweicloudsdkvpc.v3.region.vpc_region import VpcRegion
from huaweicloudsdkvpc.v3.vpc_client import VpcClient as VpcClientV3
from huaweicloudsdkfunctiongraph.v2 import FunctionGraphClient, ListFunctionsRequest
from huaweicloudsdkfunctiongraph.v2.region.functiongraph_region import (
    FunctionGraphRegion,
)
from huaweicloudsdktms.v1 import TmsClient
from huaweicloudsdktms.v1.region.tms_region import TmsRegion
from huaweicloudsdklts.v2 import LtsClient, ListTransfersRequest, ListLogGroupsRequest
from huaweicloudsdklts.v2.region.lts_region import LtsRegion
from huaweicloudsdkdeh.v1 import DeHClient, ListDedicatedHostsRequest
from huaweicloudsdkdeh.v1.region.deh_region import DeHRegion
from huaweicloudsdker.v3 import ErClient, ListEnterpriseRoutersRequest
from huaweicloudsdker.v3.region.er_region import ErRegion
from obs import ObsClient
from huaweicloudsdkces.v2 import CesClient, ListAlarmRulesRequest
from huaweicloudsdkces.v2.region.ces_region import CesRegion
from huaweicloudsdkkafka.v2 import KafkaClient, ListInstancesRequest
from huaweicloudsdkkafka.v2.region.kafka_region import KafkaRegion
from huaweicloudsdkkms.v2 import KmsClient, ListKeysRequest, ListKeysRequestBody
from huaweicloudsdkkms.v2.region.kms_region import KmsRegion
from huaweicloudsdkeg.v1 import EgClient
from huaweicloudsdkeg.v1.region.eg_region import EgRegion
from huaweicloudsdkelb.v3.region.elb_region import ElbRegion
from huaweicloudsdkelb.v3 import (
    ElbClient,
    ListLoadBalancersRequest,
    ListListenersRequest,
)
from huaweicloudsdkeg.v1 import ListSubscriptionsRequest
from huaweicloudsdkeip.v3.region.eip_region import EipRegion
from huaweicloudsdkeip.v3 import EipClient, ListPublicipsRequest
from huaweicloudsdkeip.v2 import EipClient as EipClientV2
from huaweicloudsdkeip.v2.region.eip_region import EipRegion as EipRegionV2
from huaweicloudsdkgeip.v3.region.geip_region import GeipRegion
from huaweicloudsdkgeip.v3 import GeipClient
from huaweicloudsdkims.v2.region.ims_region import ImsRegion
from huaweicloudsdkims.v2 import ImsClient, ListImagesRequest
from huaweicloudsdkcbr.v1.region.cbr_region import CbrRegion
from huaweicloudsdkcbr.v1 import CbrClient
from huaweicloudsdksmn.v2.region.smn_region import SmnRegion
from huaweicloudsdksmn.v2 import SmnClient as SmnSdkClient, ListTopicsRequest
from huaweicloudsdknat.v2.region.nat_region import NatRegion
from huaweicloudsdknat.v2 import (
    ListNatGatewaysRequest,
    NatClient,
    ListNatGatewaySnatRulesRequest,
    ListNatGatewayDnatRulesRequest,
)
from huaweicloudsdkcts.v3 import (
    CtsClient,
    ListTrackersRequest,
    ListNotificationsRequest,
)
from huaweicloudsdkcts.v3.region.cts_region import CtsRegion
from huaweicloudsdkcbr.v1 import ListBackupsRequest, ListVaultRequest, ListProtectableRequest
from huaweicloudsdksfsturbo.v1 import SFSTurboClient, ListSharesRequest
from huaweicloudsdksfsturbo.v1.region.sfsturbo_region import SFSTurboRegion
from huaweicloudsdkcoc.v1 import CocClient, ListInstanceCompliantRequest
from huaweicloudsdkcoc.v1.region.coc_region import CocRegion
from huaweicloudsdkorganizations.v1 import (
    OrganizationsClient,
    ListAccountsRequest,
    ListOrganizationalUnitsRequest,
    ListPoliciesRequest,
)
from huaweicloudsdkorganizations.v1.region.organizations_region import (
    OrganizationsRegion,
)
from huaweicloudsdkantiddos.v1 import AntiDDoSClient, ListDDosStatusRequest
from huaweicloudsdkantiddos.v1.region.antiddos_region import AntiDDoSRegion
from huaweicloudsdksecmaster.v2 import ListWorkspacesRequest, SecMasterClient
from huaweicloudsdksecmaster.v2.region.secmaster_region import SecMasterRegion
from huaweicloudsdkhss.v5 import ListHostStatusRequest, HssClient
from huaweicloudsdkhss.v5.region.hss_region import HssRegion
from huaweicloudsdkram.v1 import (
    RamClient,
    SearchResourceShareAssociationsRequest,
    SearchResourceShareAssociationsReqBody,
)
from huaweicloudsdkrds.v3 import RdsClient, ListInstancesRequest as RdsListInstancesRequest
from huaweicloudsdkrds.v3.region.rds_region import RdsRegion
from huaweicloudsdkram.v1.region.ram_region import RamRegion
from huaweicloudsdkrocketmq.v2 import (
    RocketMQClient, ListInstancesRequest as RocketMQListInstancesRequest
)
from huaweicloudsdkrocketmq.v2.region.rocketmq_region import RocketMQRegion
from huaweicloudsdkapig.v2 import (
    ApigClient,
    ListApisV2Request,
    ListEnvironmentsV2Request,
    ListApiGroupsV2Request,
    ListInstancesV2Request,
)
from huaweicloudsdkapig.v2.region.apig_region import ApigRegion
from huaweicloudsdkswr.v2 import SwrClient, ListReposDetailsRequest, ListRepositoryTagsRequest
from huaweicloudsdkswr.v2.region.swr_region import SwrRegion
from huaweicloudsdkscm.v3 import ScmClient, ListCertificatesRequest
from huaweicloudsdkscm.v3.region.scm_region import ScmRegion
from huaweicloudsdkaom.v2 import (
    AomClient,
    ListMetricOrEventAlarmRuleRequest
)
from huaweicloudsdkaom.v2.region.aom_region import AomRegion
from huaweicloudsdkdc.v3 import DcClient, ListDirectConnectsRequest
from huaweicloudsdkdc.v3.region.dc_region import DcRegion
from huaweicloudsdkcc.v3 import CcClient, ListCentralNetworksRequest
from huaweicloudsdkcc.v3.region.cc_region import CcRegion
from huaweicloudsdkcdn.v2 import CdnClient, ListDomainsRequest
from huaweicloudsdkcdn.v2.region.cdn_region import CdnRegion
from huaweicloudsdkworkspace.v2 import WorkspaceClient, ListDesktopsDetailRequest
from huaweicloudsdkworkspace.v2.region.workspace_region import WorkspaceRegion
from huaweicloudsdkccm.v1 import CcmClient, ListCertificateAuthorityRequest, ListCertificateRequest
from huaweicloudsdkccm.v1.region.ccm_region import CcmRegion
<<<<<<< HEAD
from huaweicloudsdkas.v1 import (
     AsClient, ListScalingGroupsRequest,
    ListScalingConfigsRequest, ListAllScalingV2PoliciesRequest
)
from huaweicloudsdkas.v1.region.as_region import AsRegion
from huaweicloudsdkelb.v2 import ElbClient as ElbClientV2
from huaweicloudsdkelb.v2.region.elb_region import ElbRegion as ElbRegionV2
=======
from huaweicloudsdkvpcep.v1 import VpcepClient
from huaweicloudsdkvpcep.v1.region.vpcep_region import VpcepRegion
from huaweicloudsdkvpcep.v1 import ListEndpointsRequest
>>>>>>> 1e169714

log = logging.getLogger("custodian.huaweicloud.client")


class Session:
    """Session"""

    def __init__(self, options=None):
        self.token = None
        self.domain_id = None
        self.region = None
        self.ak = None
        self.sk = None
        if options is not None:
            self.ak = options.get("access_key_id")
            self.sk = options.get("secret_access_key")
            self.token = options.get("security_token")
            self.domain_id = options.get("domain_id")
            self.region = options.get("region")
            self.domain_name = options.get("name")
            self.status = options.get("status")
            self.tags = options.get("tags")

        self.ak = self.ak or os.getenv("HUAWEI_ACCESS_KEY_ID")
        self.sk = self.sk or os.getenv("HUAWEI_SECRET_ACCESS_KEY")
        self.region = self.region or os.getenv("HUAWEI_DEFAULT_REGION")

        if not self.region:
            log.error(
                "No default region set. Specify a default via HUAWEI_DEFAULT_REGION."
            )
            sys.exit(1)

    def client(self, service):
        if self.ak is None or self.sk is None:
            # basic
            basic_provider = (
                MetadataCredentialProvider.get_basic_credential_metadata_provider()
            )
            credentials = basic_provider.get_credentials()

            # global
            global_provider = (
                MetadataCredentialProvider.get_global_credential_metadata_provider()
            )
            globalCredentials = global_provider.get_credentials()
        else:
            credentials = BasicCredentials(
                self.ak, self.sk, os.getenv("HUAWEI_PROJECT_ID")
            ).with_security_token(self.token)
            globalCredentials = (GlobalCredentials(self.ak, self.sk, self.domain_id)
                                 .with_security_token(self.token))
        client = None
        if service == "vpc":
            client = (
                VpcClientV3.new_builder()
                .with_credentials(credentials)
                .with_region(VpcRegion.value_of(self.region))
                .build()
            )
        elif service == "vpc_v2":
            client = (
                VpcClientV2.new_builder()
                .with_credentials(credentials)
                .with_region(VpcRegion.value_of(self.region))
                .build()
            )
        elif service == "ecs":
            client = (
                EcsClient.new_builder()
                .with_credentials(credentials)
                .with_region(EcsRegion.value_of(self.region))
                .build()
            )
        elif service == "er":
            client = (
                ErClient.new_builder()
                .with_credentials(credentials)
                .with_region(ErRegion.value_of(self.region))
                .build()
            )
        elif service == "evs":
            client = (
                EvsClient.new_builder()
                .with_credentials(credentials)
                .with_region(EvsRegion.value_of(self.region))
                .build()
            )
        elif service in ["lts-transfer", "lts-stream"]:
            client = (
                LtsClient.new_builder()
                .with_credentials(credentials)
                .with_region(LtsRegion.value_of(self.region))
                .build()
            )
        elif service == "tms":
            client = (
                TmsClient.new_builder()
                .with_credentials(globalCredentials)
                .with_region(TmsRegion.value_of("ap-southeast-1"))
                .build()
            )
        elif service == "cbr":
            client = (
                CbrClient.new_builder()
                .with_credentials(credentials)
                .with_region(CbrRegion.value_of(self.region))
                .build()
            )
        elif service in ["iam-user", "iam-policy"]:
            client = (
                IamClientV5.new_builder()
                .with_credentials(globalCredentials)
                .with_region(iam_region_v5.IamRegion.value_of(self.region))
                .build()
            )
        elif service == "iam-v3":
            client = (
                IamClientV3.new_builder()
                .with_credentials(globalCredentials)
                .with_region(iam_region_v3.value_of(self.region))
                .build()
            )
        elif service == "config":
            client = (
                ConfigClient.new_builder()
                .with_credentials(globalCredentials)
                .with_region(ConfigRegion.value_of("cn-north-4"))
                .build()
            )
        elif service == "deh":
            client = (
                DeHClient.new_builder()
                .with_credentials(credentials)
                .with_region(DeHRegion.value_of(self.region))
                .build()
            )
        elif service == "obs":
            client = self.region_client(service, self.region)
        elif service == "ces":
            client = (
                CesClient.new_builder()
                .with_credentials(credentials)
                .with_region(CesRegion.value_of(self.region))
                .build()
            )
        elif service == "smn":
            client = (
                SmnClient.new_builder()
                .with_credentials(credentials)
                .with_region(SmnRegion.value_of(self.region))
                .build()
            )
        elif service == "kms":
            client = (
                KmsClient.new_builder()
                .with_credentials(credentials)
                .with_region(KmsRegion.value_of(self.region))
                .build()
            )
        elif service == "functiongraph":
            client = (
                FunctionGraphClient.new_builder()
                .with_credentials(credentials)
                .with_region(FunctionGraphRegion.value_of(self.region))
                .build()
            )
        elif service == "eg":
            client = (
                EgClient.new_builder()
                .with_credentials(credentials)
                .with_region(EgRegion.value_of(self.region))
                .build()
            )
        elif service in ["elb_loadbalancer", "elb_listener"]:
            client = (
                ElbClient.new_builder()
                .with_credentials(credentials)
                .with_region(ElbRegion.value_of(self.region))
                .build()
            )
        elif service == "elb_v2":
            client = (
                ElbClientV2.new_builder()
                .with_credentials(credentials)
                .with_region(ElbRegionV2.value_of(self.region))
                .build()
            )
        elif service == "eip":
            client = (
                EipClient.new_builder()
                .with_credentials(credentials)
                .with_region(EipRegion.value_of(self.region))
                .build()
            )
        elif service == "eip_v2":
            client = (
                EipClientV2.new_builder()
                .with_credentials(credentials)
                .with_region(EipRegionV2.value_of(self.region))
                .build()
            )
        elif service == "geip":
            client = (
                GeipClient.new_builder()
                .with_credentials(credentials)
                .with_region(GeipRegion.value_of(self.region))
                .build()
            )
        elif service == "ims":
            client = (
                ImsClient.new_builder()
                .with_credentials(credentials)
                .with_region(ImsRegion.value_of(self.region))
                .build()
            )
        elif service == "workspace":
            client = (
                WorkspaceClient.new_builder()
                .with_credentials(credentials)
                .with_region(WorkspaceRegion.value_of(self.region))
                .build()
            )
        elif (
                service == "cbr-backup" or service == "cbr-vault" or service == "cbr-protectable"
        ):
            client = (
                CbrClient.new_builder()
                .with_credentials(credentials)
                .with_region(CbrRegion.value_of(self.region))
                .build()
            )
        elif service in ["nat_gateway", "nat_snat_rule", "nat_dnat_rule"]:
            client = (
                NatClient.new_builder()
                .with_credentials(credentials)
                .with_region(NatRegion.value_of(self.region))
                .build()
            )
        elif service == "secmaster":
            client = (
                SecMasterClient.new_builder()
                .with_credentials(credentials)
                .with_region(SecMasterRegion.value_of(self.region))
                .build()
            )
        elif service == "hss":
            client = (
                HssClient.new_builder()
                .with_credentials(credentials)
                .with_region(HssRegion.value_of(self.region))
                .build()
            )
        elif service == "cts-tracker":
            client = (
                CtsClient.new_builder()
                .with_credentials(credentials)
                .with_region(CtsRegion.value_of(self.region))
                .build()
            )
        elif service == "cts-notification-smn":
            client = (
                CtsClient.new_builder()
                .with_credentials(credentials)
                .with_region(CtsRegion.value_of(self.region))
                .build()
            )
        elif service == "cts-notification-func":
            client = (
                CtsClient.new_builder()
                .with_credentials(credentials)
                .with_region(CtsRegion.value_of(self.region))
                .build()
            )
        elif service == "sfsturbo":
            client = (
                SFSTurboClient.new_builder()
                .with_credentials(credentials)
                .with_region(SFSTurboRegion.value_of(self.region))
                .build()
            )
        elif service == "cbr":
            client = (
                CbrClient.new_builder()
                .with_credentials(credentials)
                .with_region(CbrRegion.value_of(self.region))
                .build()
            )
        elif service == "coc":
            client = (
                CocClient.new_builder()
                .with_credentials(globalCredentials)
                .with_region(CocRegion.value_of("cn-north-4"))
                .build()
            )
        elif service in ["org-policy", "org-unit", "org-account"]:
            client = (
                OrganizationsClient.new_builder()
                .with_credentials(globalCredentials)
                .with_region(OrganizationsRegion.CN_NORTH_4)
                .build()
            )
        elif service == "ram":
            client = (
                RamClient.new_builder()
                .with_credentials(globalCredentials)
                .with_region(RamRegion.CN_NORTH_4)
                .build()
            )
        elif service == "antiddos":
            client = (
                AntiDDoSClient.new_builder()
                .with_credentials(credentials)
                .with_region(AntiDDoSRegion.value_of(self.region))
                .build()
            )
        elif service == 'kafka':
            client = (
                KafkaClient.new_builder()
                .with_credentials(credentials)
                .with_region(KafkaRegion.value_of(self.region))
                .build()
            )
        elif service == 'reliability':
            client = (
                RocketMQClient.new_builder()
                .with_credentials(credentials)
                .with_region(RocketMQRegion.value_of(self.region))
                .build()
            )
        elif service == 'apig' or service in ['apig-api', 'apig-stage', 'apig-api-groups',
                                              'apig-instance']:
            client = (
                ApigClient.new_builder()
                .with_credentials(credentials)
                .with_region(ApigRegion.value_of(self.region))
                .build()
            )
        elif service in ['swr', 'swr-image']:
            client = (
                SwrClient.new_builder()
                .with_credentials(credentials)
                .with_region(SwrRegion.value_of(self.region))
                .build()
            )
        elif service == 'ccm-ssl-certificate':
            client = (
                ScmClient.new_builder()
                .with_credentials(globalCredentials)
                .with_region(ScmRegion.value_of("ap-southeast-1"))
                .build()
            )
        elif service == 'dc':
            client = (
                DcClient.new_builder()
                .with_credentials(credentials)
                .with_region(DcRegion.value_of(self.region))
                .build()
            )
        elif service == "cc":
            client = (
                CcClient.new_builder()
                .with_credentials(globalCredentials)
                .with_region(CcRegion.CN_NORTH_4)
                .build()
            )
        elif service == "cdn":
            client = (
                CdnClient.new_builder()
                .with_credentials(globalCredentials)
                .with_region(CdnRegion.CN_NORTH_1)
                .build()
            )
        elif service == "bms":
            client = (
                BmsClient.new_builder()
                .with_credentials(credentials)
                .with_region(BmsRegion.value_of(self.region))
                .build()
            )
        elif service == "rds":
            client = (
                RdsClient.new_builder()
                .with_credentials(credentials)
                .with_region(RdsRegion.value_of(self.region))
                .build()
            )
        elif service == 'aom':
            client = (
                AomClient.new_builder()
                .with_credentials(credentials)
                .with_region(AomRegion.value_of(self.region))
                .build()
            )
        elif service in ['ccm-private-ca', 'ccm-private-certificate']:
            client = (
                CcmClient.new_builder()
                .with_credentials(globalCredentials)
                .with_region(CcmRegion.value_of("ap-southeast-3"))
                .build()
            )
<<<<<<< HEAD
        elif service in ['as-group', 'as-config']:
            client = (
                AsClient.new_builder()
                .with_credentials(credentials)
                .with_region(AsRegion.value_of(self.region))
                .build()
            )
        elif service == 'as-policy':
            client = (
                AsClient.new_builder()
                .with_credentials(credentials)
                .with_region(AsRegion.value_of(self.region))
=======
        elif service == 'vpcep-ep':
            client = (
                VpcepClient.new_builder()
                .with_credentials(credentials)
                .with_region(VpcepRegion.value_of(self.region))
>>>>>>> 1e169714
                .build()
            )
        return client

    def region_client(self, service, region):
        ak = self.ak
        sk = self.sk
        token = self.token

        if self.ak is None or self.sk is None:
            basic_provider = (
                MetadataCredentialProvider.get_basic_credential_metadata_provider()
            )
            credentials = basic_provider.get_credentials()
            ak = credentials.ak
            sk = credentials.sk
            token = credentials.security_token

        if service == "obs":
            server = "https://obs." + region + ".myhuaweicloud.com"
            client = ObsClient(
                access_key_id=ak,
                secret_access_key=sk,
                server=server,
                security_token=token,
            )
        return client

    def request(self, service):
        if service == "vpc" or service == "vpc_v2":
            request = ListSecurityGroupsRequest()
        elif service == "evs":
            request = ListVolumesRequest()
        elif service == "er":
            request = ListEnterpriseRoutersRequest()
        elif service == "cc":
            request = ListCentralNetworksRequest()
        elif service == "lts-transfer":
            request = ListTransfersRequest()
        elif service == "lts-stream":
            request = ListLogGroupsRequest()
        elif service == "config":
            request = ShowTrackerConfigRequest()
        elif service == "ecs":
            request = ListServersDetailsRequest(
                not_tags="__type_baremetal"
            )
        elif service == "deh":
            request = ListDedicatedHostsRequest()
        elif service == "obs":
            request = True
        elif service == "iam-user":
            request = ListUsersV5Request()
        elif service == "iam-policy":
            request = ListPoliciesV5Request()
        elif service == "ces":
            request = ListAlarmRulesRequest()
        elif service == "org-policy":
            request = ListPoliciesRequest()
        elif service == "org-unit":
            request = ListOrganizationalUnitsRequest()
        elif service == "org-account":
            request = ListAccountsRequest()
        elif service == "workspace":
            request = ListDesktopsDetailRequest()
        elif service == "kms":
            request = ListKeysRequest()
            request.body = ListKeysRequestBody(key_spec="ALL")
        elif service == "functiongraph":
            request = ListFunctionsRequest()
        elif service == "elb_loadbalancer":
            request = ListLoadBalancersRequest()
        elif service == "elb_listener":
            request = ListListenersRequest()
        elif service == "eip":
            request = ListPublicipsRequest()
        elif service == "ims":
            request = ListImagesRequest()
        elif service == "smn":
            request = ListTopicsRequest()
        elif service == "nat_gateway":
            request = ListNatGatewaysRequest()
        elif service == "nat_snat_rule":
            request = ListNatGatewaySnatRulesRequest()
        elif service == "nat_dnat_rule":
            request = ListNatGatewayDnatRulesRequest()
        elif service == "secmaster":
            request = ListWorkspacesRequest()
        elif service == "hss":
            request = ListHostStatusRequest()
        elif service == "cts-tracker":
            request = ListTrackersRequest()
        elif service == "cts-notification-smn":
            request = ListNotificationsRequest()
            request.notification_type = "smn"
        elif service == "cts-notification-func":
            request = ListNotificationsRequest()
            request.notification_type = "fun"
        elif service == "cbr-backup":
            request = ListBackupsRequest()
            request.show_replication = True
        elif service == "cbr-vault":
            request = ListVaultRequest()
        elif service == "cbr-protectable":
            request = ListProtectableRequest()
            request.protectable_type = "server"
        elif service == "sfsturbo":
            request = ListSharesRequest()
        elif service == "coc":
            request = ListInstanceCompliantRequest()
        elif service == "ram":
            request = SearchResourceShareAssociationsRequest()
            request.body = SearchResourceShareAssociationsReqBody(
                association_type="principal", association_status="associated"
            )
        elif service == "antiddos":
            request = ListDDosStatusRequest()
        elif service == 'kafka':
            request = ListInstancesRequest()
        elif service == "cdn":
            request = ListDomainsRequest(show_tags=True)
        elif service == 'reliability':
            request = RocketMQListInstancesRequest()
        elif service == 'apig-api':
            request = ListApisV2Request()
        elif service == 'apig-stage':
            request = ListEnvironmentsV2Request()
        elif service == 'apig-api-groups':
            request = ListApiGroupsV2Request()
        elif service == 'apig-instance':
            request = ListInstancesV2Request()
        elif service == 'swr':
            request = ListReposDetailsRequest()
        elif service == 'swr-image':
            request = ListRepositoryTagsRequest()
        elif service == 'ccm-ssl-certificate':
            request = ListCertificatesRequest()
            request.expired_days_since = 1095
        elif service == 'dc':
            request = ListDirectConnectsRequest()
        elif service == "bms":
            request = ListBareMetalServerDetailsRequest()
        elif service == 'rds':
            request = RdsListInstancesRequest()
        elif service == 'eg':
            request = ListSubscriptionsRequest()
        elif service == 'aom':
            request = ListMetricOrEventAlarmRuleRequest(enterprise_project_id="all_granted_eps")
        elif service == 'ccm-private-ca':
            request = ListCertificateAuthorityRequest()
        elif service == 'ccm-private-certificate':
            request = ListCertificateRequest()
<<<<<<< HEAD
        elif service == 'as-group':
            request = ListScalingGroupsRequest()
        elif service == 'as-config':
            request = ListScalingConfigsRequest()
        elif service == 'as-policy':
            request = ListAllScalingV2PoliciesRequest()
=======
        elif service == 'vpcep-ep':
            request = ListEndpointsRequest()
>>>>>>> 1e169714
        return request


class SmnClient(SmnSdkClient):
    def publish_message(self, request):
        """消息发布 - 支持跨租户

        将消息发送给Topic的所有订阅端点。当返回消息ID时，该消息已被保存并开始尝试将其推送给Topic的订阅者。为确保您的消息能够成功推送到各个订阅者，请确保您的消息内容符合当地法律法规要求。
        三种消息发送方式

        message

        message_structure

        message_template_name

        只需要设置其中一个，如果同时设置，生效的优先级为
        message_structure &gt; message_template_name &gt; message。

        Please refer to HUAWEI cloud API Explorer for details.

        :param request: Request instance for PublishMessage
        :type request: :class:`huaweicloudsdksmn.v2.PublishMessageRequest`
        :rtype: :class:`huaweicloudsdksmn.v2.PublishMessageResponse`
        """
        http_info = self._publish_message_http_info(request)
        project_id = request.topic_urn.split(":")[3]
        if project_id:
            http_info["path_params"]["project_id"] = project_id
        return self._call_api(**http_info)<|MERGE_RESOLUTION|>--- conflicted
+++ resolved
@@ -139,7 +139,6 @@
 from huaweicloudsdkworkspace.v2.region.workspace_region import WorkspaceRegion
 from huaweicloudsdkccm.v1 import CcmClient, ListCertificateAuthorityRequest, ListCertificateRequest
 from huaweicloudsdkccm.v1.region.ccm_region import CcmRegion
-<<<<<<< HEAD
 from huaweicloudsdkas.v1 import (
      AsClient, ListScalingGroupsRequest,
     ListScalingConfigsRequest, ListAllScalingV2PoliciesRequest
@@ -147,11 +146,9 @@
 from huaweicloudsdkas.v1.region.as_region import AsRegion
 from huaweicloudsdkelb.v2 import ElbClient as ElbClientV2
 from huaweicloudsdkelb.v2.region.elb_region import ElbRegion as ElbRegionV2
-=======
 from huaweicloudsdkvpcep.v1 import VpcepClient
 from huaweicloudsdkvpcep.v1.region.vpcep_region import VpcepRegion
 from huaweicloudsdkvpcep.v1 import ListEndpointsRequest
->>>>>>> 1e169714
 
 log = logging.getLogger("custodian.huaweicloud.client")
 
@@ -553,26 +550,18 @@
                 .with_region(CcmRegion.value_of("ap-southeast-3"))
                 .build()
             )
-<<<<<<< HEAD
-        elif service in ['as-group', 'as-config']:
+        elif service in ['as-group', 'as-config','as-policy']:
             client = (
                 AsClient.new_builder()
                 .with_credentials(credentials)
                 .with_region(AsRegion.value_of(self.region))
                 .build()
             )
-        elif service == 'as-policy':
-            client = (
-                AsClient.new_builder()
-                .with_credentials(credentials)
-                .with_region(AsRegion.value_of(self.region))
-=======
         elif service == 'vpcep-ep':
             client = (
                 VpcepClient.new_builder()
                 .with_credentials(credentials)
                 .with_region(VpcepRegion.value_of(self.region))
->>>>>>> 1e169714
                 .build()
             )
         return client
@@ -725,17 +714,14 @@
             request = ListCertificateAuthorityRequest()
         elif service == 'ccm-private-certificate':
             request = ListCertificateRequest()
-<<<<<<< HEAD
         elif service == 'as-group':
             request = ListScalingGroupsRequest()
         elif service == 'as-config':
             request = ListScalingConfigsRequest()
         elif service == 'as-policy':
             request = ListAllScalingV2PoliciesRequest()
-=======
         elif service == 'vpcep-ep':
             request = ListEndpointsRequest()
->>>>>>> 1e169714
         return request
 
 
