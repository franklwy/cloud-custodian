# Copyright The Cloud Custodian Authors.
# SPDX-License-Identifier: Apache-2.0

import logging
import os
import sys

from huaweicloudsdkconfig.v1 import ConfigClient, ShowTrackerConfigRequest
from huaweicloudsdkconfig.v1.region.config_region import ConfigRegion
from huaweicloudsdkcore.auth.credentials import BasicCredentials, GlobalCredentials
from huaweicloudsdkcore.auth.provider import MetadataCredentialProvider
from huaweicloudsdkecs.v2 import EcsClient, ListServersDetailsRequest
from huaweicloudsdkecs.v2.region.ecs_region import EcsRegion
from huaweicloudsdkbms.v1 import BmsClient, ListBareMetalServerDetailsRequest
from huaweicloudsdkbms.v1.region.bms_region import BmsRegion
from huaweicloudsdkevs.v2 import EvsClient, ListVolumesRequest
from huaweicloudsdkevs.v2.region.evs_region import EvsRegion
from huaweicloudsdkiam.v5 import (
    IamClient as IamClientV5,
    ListUsersV5Request,
    ListPoliciesV5Request,
)
from huaweicloudsdkiam.v5.region import iam_region as iam_region_v5
from huaweicloudsdkiam.v3 import IamClient as IamClientV3
from huaweicloudsdkiam.v3.region.iam_region import IamRegion as iam_region_v3
from huaweicloudsdkvpc.v2 import ListSecurityGroupsRequest
from huaweicloudsdkvpc.v2.vpc_client import VpcClient as VpcClientV2
from huaweicloudsdkvpc.v3.region.vpc_region import VpcRegion
from huaweicloudsdkvpc.v3.vpc_client import VpcClient as VpcClientV3
from huaweicloudsdkfunctiongraph.v2 import FunctionGraphClient, ListFunctionsRequest
from huaweicloudsdkfunctiongraph.v2.region.functiongraph_region import (
    FunctionGraphRegion,
)
from huaweicloudsdktms.v1 import TmsClient
from huaweicloudsdktms.v1.region.tms_region import TmsRegion
from huaweicloudsdklts.v2 import LtsClient, ListTransfersRequest
from huaweicloudsdklts.v2.region.lts_region import LtsRegion
from huaweicloudsdkdeh.v1 import DeHClient, ListDedicatedHostsRequest
from huaweicloudsdkdeh.v1.region.deh_region import DeHRegion
from huaweicloudsdker.v3 import ErClient, ListEnterpriseRoutersRequest
from huaweicloudsdker.v3.region.er_region import ErRegion
from obs import ObsClient
from huaweicloudsdkces.v2 import CesClient, ListAlarmRulesRequest
from huaweicloudsdkces.v2.region.ces_region import CesRegion
from huaweicloudsdkkafka.v2 import KafkaClient, ListInstancesRequest
from huaweicloudsdkkafka.v2.region.kafka_region import KafkaRegion
from huaweicloudsdkkms.v2 import KmsClient, ListKeysRequest, ListKeysRequestBody
from huaweicloudsdkkms.v2.region.kms_region import KmsRegion
from huaweicloudsdkeg.v1 import EgClient
from huaweicloudsdkeg.v1.region.eg_region import EgRegion
from huaweicloudsdkelb.v3.region.elb_region import ElbRegion
from huaweicloudsdkelb.v3 import (
    ElbClient,
    ListLoadBalancersRequest,
    ListListenersRequest,
)
from huaweicloudsdkeip.v3.region.eip_region import EipRegion
from huaweicloudsdkeip.v3 import EipClient
from huaweicloudsdkgeip.v3.region.geip_region import GeipRegion
from huaweicloudsdkgeip.v3 import GeipClient
from huaweicloudsdkims.v2.region.ims_region import ImsRegion
from huaweicloudsdkims.v2 import ImsClient, ListImagesRequest
from huaweicloudsdkcbr.v1.region.cbr_region import CbrRegion
from huaweicloudsdkcbr.v1 import CbrClient
from huaweicloudsdksmn.v2.region.smn_region import SmnRegion
from huaweicloudsdksmn.v2 import SmnClient, ListTopicsRequest
from huaweicloudsdknat.v2.region.nat_region import NatRegion
from huaweicloudsdknat.v2 import (
    ListNatGatewaysRequest,
    NatClient,
    ListNatGatewaySnatRulesRequest,
    ListNatGatewayDnatRulesRequest,
)
from huaweicloudsdkcts.v3 import (
    CtsClient,
    ListTrackersRequest,
    ListNotificationsRequest,
)
from huaweicloudsdkcts.v3.region.cts_region import CtsRegion
from huaweicloudsdkcbr.v1 import ListBackupsRequest, ListVaultRequest
from huaweicloudsdksfsturbo.v1 import SFSTurboClient, ListSharesRequest
from huaweicloudsdksfsturbo.v1.region.sfsturbo_region import SFSTurboRegion
from huaweicloudsdkcoc.v1 import CocClient, ListInstanceCompliantRequest
from huaweicloudsdkcoc.v1.region.coc_region import CocRegion
from huaweicloudsdkorganizations.v1 import (
    OrganizationsClient,
    ListAccountsRequest,
    ListOrganizationalUnitsRequest,
    ListPoliciesRequest,
)
from huaweicloudsdkorganizations.v1.region.organizations_region import (
    OrganizationsRegion,
)
from huaweicloudsdkantiddos.v1 import AntiDDoSClient, ListDDosStatusRequest
from huaweicloudsdkantiddos.v1.region.antiddos_region import AntiDDoSRegion
from huaweicloudsdksecmaster.v2 import ListWorkspacesRequest, SecMasterClient
from huaweicloudsdksecmaster.v2.region.secmaster_region import SecMasterRegion
from huaweicloudsdkhss.v5 import ListHostStatusRequest, HssClient
from huaweicloudsdkhss.v5.region.hss_region import HssRegion
from huaweicloudsdkram.v1 import (
    RamClient,
    SearchResourceShareAssociationsRequest,
    SearchResourceShareAssociationsReqBody,
)
from huaweicloudsdkram.v1.region.ram_region import RamRegion
<<<<<<< HEAD

from huaweicloudsdkdc.v3 import DcClient, ListDirectConnectsRequest
from huaweicloudsdkdc.v3.region.dc_region import DcRegion

=======
from huaweicloudsdkcc.v3 import CcClient, ListCentralNetworksRequest
from huaweicloudsdkcc.v3.region.cc_region import CcRegion
>>>>>>> a5f10c3a

log = logging.getLogger("custodian.huaweicloud.client")


class Session:
    """Session"""

    def __init__(self, options=None):
        self.token = None
        self.domain_id = None
        self.region = None
        self.ak = None
        self.sk = None

        if options is not None:
            self.ak = options.get("access_key_id")
            self.sk = options.get("secret_access_key")
            self.token = options.get("security_token")
            self.domain_id = options.get("domain_id")
            self.region = options.get("region")

        self.ak = self.ak or os.getenv("HUAWEI_ACCESS_KEY_ID")
        self.sk = self.sk or os.getenv("HUAWEI_SECRET_ACCESS_KEY")
        self.region = self.region or os.getenv("HUAWEI_DEFAULT_REGION")

        if not self.region:
            log.error(
                "No default region set. Specify a default via HUAWEI_DEFAULT_REGION."
            )
            sys.exit(1)

    def client(self, service):
        if self.ak is None or self.sk is None:
            # basic
            basic_provider = (
                MetadataCredentialProvider.get_basic_credential_metadata_provider()
            )
            credentials = basic_provider.get_credentials()

            # global
            global_provider = (
                MetadataCredentialProvider.get_global_credential_metadata_provider()
            )
            globalCredentials = global_provider.get_credentials()
        else:
            credentials = BasicCredentials(
                self.ak, self.sk, os.getenv("HUAWEI_PROJECT_ID")
            ).with_security_token(self.token)
            globalCredentials = (GlobalCredentials(self.ak, self.sk, self.domain_id)
                                 .with_security_token(self.token))
        client = None
        if service == "vpc":
            client = (
                VpcClientV3.new_builder()
                .with_credentials(credentials)
                .with_region(VpcRegion.value_of(self.region))
                .build()
            )
        elif service == "vpc_v2":
            client = (
                VpcClientV2.new_builder()
                .with_credentials(credentials)
                .with_region(VpcRegion.value_of(self.region))
                .build()
            )
        elif service == "ecs":
            client = (
                EcsClient.new_builder()
                .with_credentials(credentials)
                .with_region(EcsRegion.value_of(self.region))
                .build()
            )
        elif service == "er":
            client = (
                ErClient.new_builder()
                .with_credentials(credentials)
                .with_region(ErRegion.value_of(self.region))
                .build()
            )
        elif service == "evs":
            client = (
                EvsClient.new_builder()
                .with_credentials(credentials)
                .with_region(EvsRegion.value_of(self.region))
                .build()
            )
        elif service == "lts-transfer":
            client = (
                LtsClient.new_builder()
                .with_credentials(credentials)
                .with_region(LtsRegion.value_of(self.region))
                .build()
            )
        elif service == "tms":
            client = (
                TmsClient.new_builder()
                .with_credentials(globalCredentials)
                .with_region(TmsRegion.value_of("ap-southeast-1"))
                .build()
            )
        elif service == "cbr":
            client = (
                CbrClient.new_builder()
                .with_credentials(credentials)
                .with_region(CbrRegion.value_of(self.region))
                .build()
            )
        elif service in ["iam-user", "iam-policy"]:
            client = (
                IamClientV5.new_builder()
                .with_credentials(globalCredentials)
                .with_region(iam_region_v5.IamRegion.value_of(self.region))
                .build()
            )
        elif service == "iam-v3":
            client = (
                IamClientV3.new_builder()
                .with_credentials(globalCredentials)
                .with_region(iam_region_v3.value_of(self.region))
                .build()
            )
        elif service == "config":
            client = (
                ConfigClient.new_builder()
                .with_credentials(globalCredentials)
                .with_region(ConfigRegion.value_of("cn-north-4"))
                .build()
            )
        elif service == "deh":
            client = (
                DeHClient.new_builder()
                .with_credentials(credentials)
                .with_region(DeHRegion.value_of(self.region))
                .build()
            )
        elif service == "obs":
            client = self.region_client(service, self.region)
        elif service == "ces":
            client = (
                CesClient.new_builder()
                .with_credentials(credentials)
                .with_region(CesRegion.value_of(self.region))
                .build()
            )
        elif service == "smn":
            client = (
                SmnClient.new_builder()
                .with_credentials(credentials)
                .with_region(SmnRegion.value_of(self.region))
                .build()
            )
        elif service == "kms":
            client = (
                KmsClient.new_builder()
                .with_credentials(credentials)
                .with_region(KmsRegion.value_of(self.region))
                .build()
            )
        elif service == "functiongraph":
            client = (
                FunctionGraphClient.new_builder()
                .with_credentials(credentials)
                .with_region(FunctionGraphRegion.value_of(self.region))
                .build()
            )
        elif service == "eg":
            client = (
                EgClient.new_builder()
                .with_credentials(credentials)
                .with_region(EgRegion.value_of(self.region))
                .build()
            )
        elif service in ["elb_loadbalancer", "elb_listener"]:
            client = (
                ElbClient.new_builder()
                .with_credentials(credentials)
                .with_region(ElbRegion.value_of(self.region))
                .build()
            )
        elif service == "eip":
            client = (
                EipClient.new_builder()
                .with_credentials(credentials)
                .with_region(EipRegion.value_of(self.region))
                .build()
            )
        elif service == "geip":
            client = (
                GeipClient.new_builder()
                .with_credentials(credentials)
                .with_region(GeipRegion.value_of(self.region))
                .build()
            )
        elif service == "ims":
            client = (
                ImsClient.new_builder()
                .with_credentials(credentials)
                .with_region(ImsRegion.value_of(self.region))
                .build()
            )
        elif (
            service == "cbr-backup" or service == "cbr-vault" or service == "cbr-policy"
        ):
            client = (
                CbrClient.new_builder()
                .with_credentials(credentials)
                .with_region(CbrRegion.value_of(self.region))
                .build()
            )
        elif service == "smn":
            client = (
                SmnClient.new_builder()
                .with_credentials(credentials)
                .with_region(SmnRegion.value_of(self.region))
                .build()
            )
        elif service in ["nat_gateway", "nat_snat_rule", "nat_dnat_rule"]:
            client = (
                NatClient.new_builder()
                .with_credentials(credentials)
                .with_region(NatRegion.value_of(self.region))
                .build()
            )
        elif service == "secmaster":
            client = (
                SecMasterClient.new_builder()
                .with_credentials(credentials)
                .with_region(SecMasterRegion.value_of(self.region))
                .build()
            )
        elif service == "hss":
            client = (
                HssClient.new_builder()
                .with_credentials(credentials)
                .with_region(HssRegion.value_of(self.region))
                .build()
            )
        elif service == "cts-tracker":
            client = (
                CtsClient.new_builder()
                .with_credentials(credentials)
                .with_region(CtsRegion.value_of(self.region))
                .build()
            )
        elif service == "cts-notification-smn":
            client = (
                CtsClient.new_builder()
                .with_credentials(credentials)
                .with_region(CtsRegion.value_of(self.region))
                .build()
            )
        elif service == "cts-notification-func":
            client = (
                CtsClient.new_builder()
                .with_credentials(credentials)
                .with_region(CtsRegion.value_of(self.region))
                .build()
            )
        elif service == "sfsturbo":
            client = (
                SFSTurboClient.new_builder()
                .with_credentials(credentials)
                .with_region(SFSTurboRegion.value_of(self.region))
                .build()
            )
        elif service == "cbr":
            client = (
                CbrClient.new_builder()
                .with_credentials(credentials)
                .with_region(CbrRegion.value_of(self.region))
                .build()
            )
        elif service == "coc":
            client = (
                CocClient.new_builder()
                .with_credentials(globalCredentials)
                .with_region(CocRegion.value_of("cn-north-4"))
                .build()
            )
        elif service in ["org-policy", "org-unit", "org-account"]:
            client = (
                OrganizationsClient.new_builder()
                .with_credentials(globalCredentials)
                .with_region(OrganizationsRegion.CN_NORTH_4)
                .build()
            )
        elif service == "ram":
            client = (
                RamClient.new_builder()
                .with_credentials(globalCredentials)
                .with_region(RamRegion.CN_NORTH_4)
                .build()
            )
        elif service == "antiddos":
            client = (
                AntiDDoSClient.new_builder()
                .with_credentials(credentials)
                .with_region(AntiDDoSRegion.value_of(self.region))
                .build()
            )
        elif service == 'kafka':
            client = (
                KafkaClient.new_builder()
                .with_credentials(credentials)
                .with_region(KafkaRegion.value_of(self.region))
                .build()
            )
<<<<<<< HEAD
        elif service == 'dc':
            client = (
                DcClient.new_builder()
                .with_credentials(credentials)
                .with_region(DcRegion.value_of(self.region))
=======
        elif service == "cc":
            client = (
                CcClient.new_builder()
                .with_credentials(globalCredentials)
                .with_region(CcRegion.CN_NORTH_4)
                .build()
            )
        elif service == "bms":
            client = (
                BmsClient.new_builder()
                .with_credentials(credentials)
                .with_region(BmsRegion.value_of(self.region))
>>>>>>> a5f10c3a
                .build()
            )

        return client

    def region_client(self, service, region):
        ak = self.ak
        sk = self.sk
        token = self.token

        if self.ak is None or self.sk is None:
            basic_provider = (
                MetadataCredentialProvider.get_basic_credential_metadata_provider()
            )
            credentials = basic_provider.get_credentials()
            ak = credentials.ak
            sk = credentials.sk
            token = credentials.security_token

        if service == "obs":
            server = "https://obs." + region + ".myhuaweicloud.com"
            client = ObsClient(
                access_key_id=ak,
                secret_access_key=sk,
                server=server,
                security_token=token,
            )
        return client

    def request(self, service):
        if service == "vpc" or service == "vpc_v2":
            request = ListSecurityGroupsRequest()
        elif service == "evs":
            request = ListVolumesRequest()
        elif service == "er":
            request = ListEnterpriseRoutersRequest()
        elif service == "cc":
            request = ListCentralNetworksRequest()
        elif service == "lts-transfer":
            request = ListTransfersRequest()
        elif service == "config":
            request = ShowTrackerConfigRequest()
        elif service == "ecs":
            request = ListServersDetailsRequest(
                not_tags="__type_baremetal"
            )
        elif service == "deh":
            request = ListDedicatedHostsRequest()
        elif service == "obs":
            request = True
        elif service == "iam-user":
            request = ListUsersV5Request()
        elif service == "iam-policy":
            request = ListPoliciesV5Request()
        elif service == "ces":
            request = ListAlarmRulesRequest()
        elif service == "org-policy":
            request = ListPoliciesRequest()
        elif service == "org-unit":
            request = ListOrganizationalUnitsRequest()
        elif service == "org-account":
            request = ListAccountsRequest()

        elif service == "kms":
            request = ListKeysRequest()
            request.body = ListKeysRequestBody(key_spec="ALL")
        elif service == "functiongraph":
            request = ListFunctionsRequest()
        elif service == "elb_loadbalancer":
            request = ListLoadBalancersRequest()
        elif service == "elb_listener":
            request = ListListenersRequest()
        elif service == "ims":
            request = ListImagesRequest()
        elif service == "smn":
            request = ListTopicsRequest()
        elif service == "nat_gateway":
            request = ListNatGatewaysRequest()
        elif service == "nat_snat_rule":
            request = ListNatGatewaySnatRulesRequest()
        elif service == "nat_dnat_rule":
            request = ListNatGatewayDnatRulesRequest()
        elif service == "secmaster":
            request = ListWorkspacesRequest()
        elif service == "hss":
            request = ListHostStatusRequest()
        elif service == "cts-tracker":
            request = ListTrackersRequest()
        elif service == "cts-notification-smn":
            request = ListNotificationsRequest()
            request.notification_type = "smn"
        elif service == "cts-notification-func":
            request = ListNotificationsRequest()
            request.notification_type = "fun"
        elif service == "cbr-backup":
            request = ListBackupsRequest()
            request.show_replication = True
        elif service == "cbr-vault":
            request = ListVaultRequest()
        elif service == "sfsturbo":
            request = ListSharesRequest()
        elif service == "coc":
            request = ListInstanceCompliantRequest()
        elif service == "ram":
            request = SearchResourceShareAssociationsRequest()
            request.body = SearchResourceShareAssociationsReqBody(
                association_type="principal", association_status="associated"
            )
        elif service == "antiddos":
            request = ListDDosStatusRequest()
        elif service == 'kafka':
            request = ListInstancesRequest()
<<<<<<< HEAD
        elif service == 'dc':
            request = ListDirectConnectsRequest()
=======
        elif service == "bms":
            request = ListBareMetalServerDetailsRequest()

>>>>>>> a5f10c3a
        return request<|MERGE_RESOLUTION|>--- conflicted
+++ resolved
@@ -103,15 +103,12 @@
     SearchResourceShareAssociationsReqBody,
 )
 from huaweicloudsdkram.v1.region.ram_region import RamRegion
-<<<<<<< HEAD
 
 from huaweicloudsdkdc.v3 import DcClient, ListDirectConnectsRequest
 from huaweicloudsdkdc.v3.region.dc_region import DcRegion
 
-=======
 from huaweicloudsdkcc.v3 import CcClient, ListCentralNetworksRequest
 from huaweicloudsdkcc.v3.region.cc_region import CcRegion
->>>>>>> a5f10c3a
 
 log = logging.getLogger("custodian.huaweicloud.client")
 
@@ -419,13 +416,12 @@
                 .with_region(KafkaRegion.value_of(self.region))
                 .build()
             )
-<<<<<<< HEAD
         elif service == 'dc':
             client = (
                 DcClient.new_builder()
                 .with_credentials(credentials)
                 .with_region(DcRegion.value_of(self.region))
-=======
+            )
         elif service == "cc":
             client = (
                 CcClient.new_builder()
@@ -438,7 +434,6 @@
                 BmsClient.new_builder()
                 .with_credentials(credentials)
                 .with_region(BmsRegion.value_of(self.region))
->>>>>>> a5f10c3a
                 .build()
             )
 
@@ -551,12 +546,8 @@
             request = ListDDosStatusRequest()
         elif service == 'kafka':
             request = ListInstancesRequest()
-<<<<<<< HEAD
         elif service == 'dc':
             request = ListDirectConnectsRequest()
-=======
         elif service == "bms":
             request = ListBareMetalServerDetailsRequest()
-
->>>>>>> a5f10c3a
         return request