# Copyright The Cloud Custodian Authors.
# SPDX-License-Identifier: Apache-2.0

import logging
import os
import sys

from huaweicloudsdkconfig.v1 import ConfigClient, ShowTrackerConfigRequest
from huaweicloudsdkconfig.v1.region.config_region import ConfigRegion
from huaweicloudsdkcore.auth.credentials import BasicCredentials, GlobalCredentials
from huaweicloudsdkcore.auth.provider import MetadataCredentialProvider
from huaweicloudsdkecs.v2 import EcsClient, ListServersDetailsRequest
from huaweicloudsdkecs.v2.region.ecs_region import EcsRegion
from huaweicloudsdkbms.v1 import BmsClient, ListBareMetalServerDetailsRequest
from huaweicloudsdkbms.v1.region.bms_region import BmsRegion
from huaweicloudsdkevs.v2 import EvsClient, ListVolumesRequest
from huaweicloudsdkevs.v2.region.evs_region import EvsRegion
from huaweicloudsdkiam.v5 import (
    IamClient as IamClientV5,
    ListUsersV5Request,
    ListPoliciesV5Request,
)
from huaweicloudsdkiam.v5.region import iam_region as iam_region_v5
from huaweicloudsdkiam.v3 import IamClient as IamClientV3
from huaweicloudsdkiam.v3.region.iam_region import IamRegion as iam_region_v3
from huaweicloudsdkvpc.v2 import ListSecurityGroupsRequest
from huaweicloudsdkvpc.v2.vpc_client import VpcClient as VpcClientV2
from huaweicloudsdkvpc.v3.region.vpc_region import VpcRegion
from huaweicloudsdkvpc.v3.vpc_client import VpcClient as VpcClientV3
from huaweicloudsdkfunctiongraph.v2 import FunctionGraphClient, ListFunctionsRequest
from huaweicloudsdkfunctiongraph.v2.region.functiongraph_region import (
    FunctionGraphRegion,
)
from huaweicloudsdktms.v1 import TmsClient
from huaweicloudsdktms.v1.region.tms_region import TmsRegion
from huaweicloudsdklts.v2 import LtsClient, ListTransfersRequest, ListLogGroupsRequest
from huaweicloudsdklts.v2.region.lts_region import LtsRegion
from huaweicloudsdkdeh.v1 import DeHClient, ListDedicatedHostsRequest
from huaweicloudsdkdeh.v1.region.deh_region import DeHRegion
from huaweicloudsdker.v3 import ErClient, ListEnterpriseRoutersRequest
from huaweicloudsdker.v3.region.er_region import ErRegion
from obs import ObsClient
from huaweicloudsdkces.v2 import CesClient, ListAlarmRulesRequest
from huaweicloudsdkces.v2.region.ces_region import CesRegion
from huaweicloudsdkkafka.v2 import KafkaClient, ListInstancesRequest
from huaweicloudsdkkafka.v2.region.kafka_region import KafkaRegion
from huaweicloudsdkkms.v2 import KmsClient, ListKeysRequest, ListKeysRequestBody
from huaweicloudsdkkms.v2.region.kms_region import KmsRegion
from huaweicloudsdkeg.v1 import EgClient
from huaweicloudsdkeg.v1.region.eg_region import EgRegion
from huaweicloudsdkelb.v3.region.elb_region import ElbRegion
from huaweicloudsdkelb.v3 import (
    ElbClient,
    ListLoadBalancersRequest,
    ListListenersRequest,
)
from huaweicloudsdkeg.v1 import ListSubscriptionsRequest
from huaweicloudsdkeip.v3.region.eip_region import EipRegion
from huaweicloudsdkeip.v3 import EipClient, ListPublicipsRequest
from huaweicloudsdkeip.v2 import EipClient as EipClientV2
from huaweicloudsdkeip.v2.region.eip_region import EipRegion as EipRegionV2
from huaweicloudsdkgeip.v3.region.geip_region import GeipRegion
from huaweicloudsdkgeip.v3 import GeipClient
from huaweicloudsdkims.v2.region.ims_region import ImsRegion
from huaweicloudsdkims.v2 import ImsClient, ListImagesRequest
from huaweicloudsdkcbr.v1.region.cbr_region import CbrRegion
from huaweicloudsdkcbr.v1 import CbrClient
from huaweicloudsdksmn.v2.region.smn_region import SmnRegion
from huaweicloudsdksmn.v2 import SmnClient as SmnSdkClient, ListTopicsRequest
from huaweicloudsdknat.v2.region.nat_region import NatRegion
from huaweicloudsdknat.v2 import (
    ListNatGatewaysRequest,
    NatClient,
    ListNatGatewaySnatRulesRequest,
    ListNatGatewayDnatRulesRequest,
)
from huaweicloudsdkcts.v3 import (
    CtsClient,
    ListTrackersRequest,
    ListNotificationsRequest,
)
from huaweicloudsdkcts.v3.region.cts_region import CtsRegion
from huaweicloudsdkcbr.v1 import ListBackupsRequest, ListVaultRequest, ListProtectableRequest
from huaweicloudsdksfsturbo.v1 import SFSTurboClient, ListSharesRequest
from huaweicloudsdksfsturbo.v1.region.sfsturbo_region import SFSTurboRegion
from huaweicloudsdkcoc.v1 import CocClient, ListInstanceCompliantRequest
from huaweicloudsdkcoc.v1.region.coc_region import CocRegion
from huaweicloudsdkorganizations.v1 import (
    OrganizationsClient,
    ListAccountsRequest,
    ListOrganizationalUnitsRequest,
    ListPoliciesRequest,
)
from huaweicloudsdkorganizations.v1.region.organizations_region import (
    OrganizationsRegion,
)
from huaweicloudsdkantiddos.v1 import AntiDDoSClient, ListDDosStatusRequest
from huaweicloudsdkantiddos.v1.region.antiddos_region import AntiDDoSRegion
from huaweicloudsdksecmaster.v2 import ListWorkspacesRequest, SecMasterClient
from huaweicloudsdksecmaster.v2.region.secmaster_region import SecMasterRegion
from huaweicloudsdkhss.v5 import ListHostStatusRequest, HssClient
from huaweicloudsdkhss.v5.region.hss_region import HssRegion
from huaweicloudsdkram.v1 import (
    RamClient,
    SearchResourceShareAssociationsRequest,
    SearchResourceShareAssociationsReqBody,
)
from huaweicloudsdkrds.v3 import RdsClient, ListInstancesRequest as RdsListInstancesRequest
from huaweicloudsdkrds.v3.region.rds_region import RdsRegion
from huaweicloudsdkram.v1.region.ram_region import RamRegion
from huaweicloudsdkrocketmq.v2 import (
    RocketMQClient, ListInstancesRequest as RocketMQListInstancesRequest
)
from huaweicloudsdkrocketmq.v2.region.rocketmq_region import RocketMQRegion
from huaweicloudsdkapig.v2 import (
    ApigClient,
    ListApisV2Request,
    ListEnvironmentsV2Request,
    ListApiGroupsV2Request,
    ListInstancesV2Request,
)
from huaweicloudsdkapig.v2.region.apig_region import ApigRegion
from huaweicloudsdkswr.v2 import SwrClient, ListReposDetailsRequest, ListRepositoryTagsRequest
from huaweicloudsdkswr.v2.region.swr_region import SwrRegion
from huaweicloudsdkscm.v3 import ScmClient, ListCertificatesRequest
from huaweicloudsdkscm.v3.region.scm_region import ScmRegion
from huaweicloudsdkaom.v2 import (
    AomClient,
    ListMetricOrEventAlarmRuleRequest
)
from huaweicloudsdkaom.v2.region.aom_region import AomRegion
from huaweicloudsdkdc.v3 import DcClient, ListDirectConnectsRequest
from huaweicloudsdkdc.v3.region.dc_region import DcRegion
from huaweicloudsdkcc.v3 import CcClient, ListCentralNetworksRequest
from huaweicloudsdkcc.v3.region.cc_region import CcRegion
from huaweicloudsdkcdn.v2 import CdnClient, ListDomainsRequest
from huaweicloudsdkcdn.v2.region.cdn_region import CdnRegion
from huaweicloudsdkworkspace.v2 import WorkspaceClient, ListDesktopsDetailRequest
from huaweicloudsdkworkspace.v2.region.workspace_region import WorkspaceRegion
from huaweicloudsdkccm.v1 import CcmClient, ListCertificateAuthorityRequest, ListCertificateRequest
from huaweicloudsdkccm.v1.region.ccm_region import CcmRegion
from huaweicloudsdkas.v1 import (
     AsClient, ListScalingGroupsRequest,
    ListScalingConfigsRequest, ListAllScalingV2PoliciesRequest
)
from huaweicloudsdkas.v1.region.as_region import AsRegion
from huaweicloudsdkelb.v2 import ElbClient as ElbClientV2
from huaweicloudsdkelb.v2.region.elb_region import ElbRegion as ElbRegionV2

log = logging.getLogger("custodian.huaweicloud.client")


class Session:
    """Session"""

    def __init__(self, options=None):
        self.token = None
        self.domain_id = None
        self.region = None
        self.ak = None
        self.sk = None

        if options is not None:
            self.ak = options.get("access_key_id")
            self.sk = options.get("secret_access_key")
            self.token = options.get("security_token")
            self.domain_id = options.get("domain_id")
            self.region = options.get("region")

        self.ak = self.ak or os.getenv("HUAWEI_ACCESS_KEY_ID")
        self.sk = self.sk or os.getenv("HUAWEI_SECRET_ACCESS_KEY")
        self.region = self.region or os.getenv("HUAWEI_DEFAULT_REGION")

        if not self.region:
            log.error(
                "No default region set. Specify a default via HUAWEI_DEFAULT_REGION."
            )
            sys.exit(1)

    def client(self, service):
        if self.ak is None or self.sk is None:
            # basic
            basic_provider = (
                MetadataCredentialProvider.get_basic_credential_metadata_provider()
            )
            credentials = basic_provider.get_credentials()

            # global
            global_provider = (
                MetadataCredentialProvider.get_global_credential_metadata_provider()
            )
            globalCredentials = global_provider.get_credentials()
        else:
            credentials = BasicCredentials(
                self.ak, self.sk, os.getenv("HUAWEI_PROJECT_ID")
            ).with_security_token(self.token)
            globalCredentials = (GlobalCredentials(self.ak, self.sk, self.domain_id)
                                 .with_security_token(self.token))
        client = None
        if service == "vpc":
            client = (
                VpcClientV3.new_builder()
                .with_credentials(credentials)
                .with_region(VpcRegion.value_of(self.region))
                .build()
            )
        elif service == "vpc_v2":
            client = (
                VpcClientV2.new_builder()
                .with_credentials(credentials)
                .with_region(VpcRegion.value_of(self.region))
                .build()
            )
        elif service == "ecs":
            client = (
                EcsClient.new_builder()
                .with_credentials(credentials)
                .with_region(EcsRegion.value_of(self.region))
                .build()
            )
        elif service == "er":
            client = (
                ErClient.new_builder()
                .with_credentials(credentials)
                .with_region(ErRegion.value_of(self.region))
                .build()
            )
        elif service == "evs":
            client = (
                EvsClient.new_builder()
                .with_credentials(credentials)
                .with_region(EvsRegion.value_of(self.region))
                .build()
            )
        elif service in ["lts-transfer", "lts-stream"]:
            client = (
                LtsClient.new_builder()
                .with_credentials(credentials)
                .with_region(LtsRegion.value_of(self.region))
                .build()
            )
        elif service == "tms":
            client = (
                TmsClient.new_builder()
                .with_credentials(globalCredentials)
                .with_region(TmsRegion.value_of("ap-southeast-1"))
                .build()
            )
        elif service == "cbr":
            client = (
                CbrClient.new_builder()
                .with_credentials(credentials)
                .with_region(CbrRegion.value_of(self.region))
                .build()
            )
        elif service in ["iam-user", "iam-policy"]:
            client = (
                IamClientV5.new_builder()
                .with_credentials(globalCredentials)
                .with_region(iam_region_v5.IamRegion.value_of(self.region))
                .build()
            )
        elif service == "iam-v3":
            client = (
                IamClientV3.new_builder()
                .with_credentials(globalCredentials)
                .with_region(iam_region_v3.value_of(self.region))
                .build()
            )
        elif service == "config":
            client = (
                ConfigClient.new_builder()
                .with_credentials(globalCredentials)
                .with_region(ConfigRegion.value_of("cn-north-4"))
                .build()
            )
        elif service == "deh":
            client = (
                DeHClient.new_builder()
                .with_credentials(credentials)
                .with_region(DeHRegion.value_of(self.region))
                .build()
            )
        elif service == "obs":
            client = self.region_client(service, self.region)
        elif service == "ces":
            client = (
                CesClient.new_builder()
                .with_credentials(credentials)
                .with_region(CesRegion.value_of(self.region))
                .build()
            )
        elif service == "smn":
            client = (
                SmnClient.new_builder()
                .with_credentials(credentials)
                .with_region(SmnRegion.value_of(self.region))
                .build()
            )
        elif service == "kms":
            client = (
                KmsClient.new_builder()
                .with_credentials(credentials)
                .with_region(KmsRegion.value_of(self.region))
                .build()
            )
        elif service == "functiongraph":
            client = (
                FunctionGraphClient.new_builder()
                .with_credentials(credentials)
                .with_region(FunctionGraphRegion.value_of(self.region))
                .build()
            )
        elif service == "eg":
            client = (
                EgClient.new_builder()
                .with_credentials(credentials)
                .with_region(EgRegion.value_of(self.region))
                .build()
            )
        elif service in ["elb_loadbalancer", "elb_listener"]:
            client = (
                ElbClient.new_builder()
                .with_credentials(credentials)
                .with_region(ElbRegion.value_of(self.region))
                .build()
            )
        elif service == "elb_v2":
            client = (
                ElbClientV2.new_builder()
                .with_credentials(credentials)
                .with_region(ElbRegionV2.value_of(self.region))
                .build()
            )
        elif service == "eip":
            client = (
                EipClient.new_builder()
                .with_credentials(credentials)
                .with_region(EipRegion.value_of(self.region))
                .build()
            )
        elif service == "eip_v2":
            client = (
                EipClientV2.new_builder()
                .with_credentials(credentials)
                .with_region(EipRegionV2.value_of(self.region))
                .build()
            )
        elif service == "geip":
            client = (
                GeipClient.new_builder()
                .with_credentials(credentials)
                .with_region(GeipRegion.value_of(self.region))
                .build()
            )
        elif service == "ims":
            client = (
                ImsClient.new_builder()
                .with_credentials(credentials)
                .with_region(ImsRegion.value_of(self.region))
                .build()
            )
        elif service == "workspace":
            client = (
                WorkspaceClient.new_builder()
                .with_credentials(credentials)
                .with_region(WorkspaceRegion.value_of(self.region))
                .build()
            )
        elif (
                service == "cbr-backup" or service == "cbr-vault" or service == "cbr-protectable"
        ):
            client = (
                CbrClient.new_builder()
                .with_credentials(credentials)
                .with_region(CbrRegion.value_of(self.region))
                .build()
            )
        elif service in ["nat_gateway", "nat_snat_rule", "nat_dnat_rule"]:
            client = (
                NatClient.new_builder()
                .with_credentials(credentials)
                .with_region(NatRegion.value_of(self.region))
                .build()
            )
        elif service == "secmaster":
            client = (
                SecMasterClient.new_builder()
                .with_credentials(credentials)
                .with_region(SecMasterRegion.value_of(self.region))
                .build()
            )
        elif service == "hss":
            client = (
                HssClient.new_builder()
                .with_credentials(credentials)
                .with_region(HssRegion.value_of(self.region))
                .build()
            )
        elif service == "cts-tracker":
            client = (
                CtsClient.new_builder()
                .with_credentials(credentials)
                .with_region(CtsRegion.value_of(self.region))
                .build()
            )
        elif service == "cts-notification-smn":
            client = (
                CtsClient.new_builder()
                .with_credentials(credentials)
                .with_region(CtsRegion.value_of(self.region))
                .build()
            )
        elif service == "cts-notification-func":
            client = (
                CtsClient.new_builder()
                .with_credentials(credentials)
                .with_region(CtsRegion.value_of(self.region))
                .build()
            )
        elif service == "sfsturbo":
            client = (
                SFSTurboClient.new_builder()
                .with_credentials(credentials)
                .with_region(SFSTurboRegion.value_of(self.region))
                .build()
            )
        elif service == "cbr":
            client = (
                CbrClient.new_builder()
                .with_credentials(credentials)
                .with_region(CbrRegion.value_of(self.region))
                .build()
            )
        elif service == "coc":
            client = (
                CocClient.new_builder()
                .with_credentials(globalCredentials)
                .with_region(CocRegion.value_of("cn-north-4"))
                .build()
            )
        elif service in ["org-policy", "org-unit", "org-account"]:
            client = (
                OrganizationsClient.new_builder()
                .with_credentials(globalCredentials)
                .with_region(OrganizationsRegion.CN_NORTH_4)
                .build()
            )
        elif service == "ram":
            client = (
                RamClient.new_builder()
                .with_credentials(globalCredentials)
                .with_region(RamRegion.CN_NORTH_4)
                .build()
            )
        elif service == "antiddos":
            client = (
                AntiDDoSClient.new_builder()
                .with_credentials(credentials)
                .with_region(AntiDDoSRegion.value_of(self.region))
                .build()
            )
        elif service == 'kafka':
            client = (
                KafkaClient.new_builder()
                .with_credentials(credentials)
                .with_region(KafkaRegion.value_of(self.region))
                .build()
            )
        elif service == 'reliability':
            client = (
                RocketMQClient.new_builder()
                .with_credentials(credentials)
                .with_region(RocketMQRegion.value_of(self.region))
                .build()
            )
        elif service == 'apig' or service in ['apig-api', 'apig-stage', 'apig-api-groups',
                                              'apig-instance']:
            client = (
                ApigClient.new_builder()
                .with_credentials(credentials)
                .with_region(ApigRegion.value_of(self.region))
                .build()
            )
        elif service in ['swr', 'swr-image']:
            client = (
                SwrClient.new_builder()
                .with_credentials(credentials)
                .with_region(SwrRegion.value_of(self.region))
                .build()
            )
        elif service == 'ccm-ssl-certificate':
            client = (
                ScmClient.new_builder()
                .with_credentials(globalCredentials)
                .with_region(ScmRegion.value_of("ap-southeast-1"))
                .build()
            )
        elif service == 'dc':
            client = (
                DcClient.new_builder()
                .with_credentials(credentials)
                .with_region(DcRegion.value_of(self.region))
                .build()
            )
        elif service == "cc":
            client = (
                CcClient.new_builder()
                .with_credentials(globalCredentials)
                .with_region(CcRegion.CN_NORTH_4)
                .build()
            )
        elif service == "cdn":
            client = (
                CdnClient.new_builder()
                .with_credentials(globalCredentials)
                .with_region(CdnRegion.CN_NORTH_1)
                .build()
            )
        elif service == "bms":
            client = (
                BmsClient.new_builder()
                .with_credentials(credentials)
                .with_region(BmsRegion.value_of(self.region))
                .build()
            )
        elif service == "rds":
            client = (
                RdsClient.new_builder()
                .with_credentials(credentials)
                .with_region(RdsRegion.value_of(self.region))
                .build()
            )
        elif service == 'aom':
            client = (
                AomClient.new_builder()
                .with_credentials(credentials)
                .with_region(AomRegion.value_of(self.region))
                .build()
            )
        elif service in ['ccm-private-ca', 'ccm-private-certificate']:
            client = (
                CcmClient.new_builder()
                .with_credentials(globalCredentials)
                .with_region(CcmRegion.value_of("ap-southeast-3"))
                .build()
            )
        elif service in ['as-group', 'as-config']:
            client = (
                AsClient.new_builder()
                .with_credentials(credentials)
                .with_region(AsRegion.value_of(self.region))
                .build()
            )
        elif service == 'as-policy':
            client = (
                AsClient.new_builder()
                .with_credentials(credentials)
                .with_region(AsRegion.value_of(self.region))
                .build()
            )
        return client

    def region_client(self, service, region):
        ak = self.ak
        sk = self.sk
        token = self.token

        if self.ak is None or self.sk is None:
            basic_provider = (
                MetadataCredentialProvider.get_basic_credential_metadata_provider()
            )
            credentials = basic_provider.get_credentials()
            ak = credentials.ak
            sk = credentials.sk
            token = credentials.security_token

        if service == "obs":
            server = "https://obs." + region + ".myhuaweicloud.com"
            client = ObsClient(
                access_key_id=ak,
                secret_access_key=sk,
                server=server,
                security_token=token,
            )
        return client

    def request(self, service):
        if service == "vpc" or service == "vpc_v2":
            request = ListSecurityGroupsRequest()
        elif service == "evs":
            request = ListVolumesRequest()
        elif service == "er":
            request = ListEnterpriseRoutersRequest()
        elif service == "cc":
            request = ListCentralNetworksRequest()
        elif service == "lts-transfer":
            request = ListTransfersRequest()
        elif service == "lts-stream":
            request = ListLogGroupsRequest()
        elif service == "config":
            request = ShowTrackerConfigRequest()
        elif service == "ecs":
            request = ListServersDetailsRequest(
                not_tags="__type_baremetal"
            )
        elif service == "deh":
            request = ListDedicatedHostsRequest()
        elif service == "obs":
            request = True
        elif service == "iam-user":
            request = ListUsersV5Request()
        elif service == "iam-policy":
            request = ListPoliciesV5Request()
        elif service == "ces":
            request = ListAlarmRulesRequest()
        elif service == "org-policy":
            request = ListPoliciesRequest()
        elif service == "org-unit":
            request = ListOrganizationalUnitsRequest()
        elif service == "org-account":
            request = ListAccountsRequest()
        elif service == "workspace":
            request = ListDesktopsDetailRequest()
        elif service == "kms":
            request = ListKeysRequest()
            request.body = ListKeysRequestBody(key_spec="ALL")
        elif service == "functiongraph":
            request = ListFunctionsRequest()
        elif service == "elb_loadbalancer":
            request = ListLoadBalancersRequest()
        elif service == "elb_listener":
            request = ListListenersRequest()
        elif service == "eip":
            request = ListPublicipsRequest()
        elif service == "ims":
            request = ListImagesRequest()
        elif service == "smn":
            request = ListTopicsRequest()
        elif service == "nat_gateway":
            request = ListNatGatewaysRequest()
        elif service == "nat_snat_rule":
            request = ListNatGatewaySnatRulesRequest()
        elif service == "nat_dnat_rule":
            request = ListNatGatewayDnatRulesRequest()
        elif service == "secmaster":
            request = ListWorkspacesRequest()
        elif service == "hss":
            request = ListHostStatusRequest()
        elif service == "cts-tracker":
            request = ListTrackersRequest()
        elif service == "cts-notification-smn":
            request = ListNotificationsRequest()
            request.notification_type = "smn"
        elif service == "cts-notification-func":
            request = ListNotificationsRequest()
            request.notification_type = "fun"
        elif service == "cbr-backup":
            request = ListBackupsRequest()
            request.show_replication = True
        elif service == "cbr-vault":
            request = ListVaultRequest()
        elif service == "cbr-protectable":
            request = ListProtectableRequest()
            request.protectable_type = "server"
        elif service == "sfsturbo":
            request = ListSharesRequest()
        elif service == "coc":
            request = ListInstanceCompliantRequest()
        elif service == "ram":
            request = SearchResourceShareAssociationsRequest()
            request.body = SearchResourceShareAssociationsReqBody(
                association_type="principal", association_status="associated"
            )
        elif service == "antiddos":
            request = ListDDosStatusRequest()
        elif service == 'kafka':
            request = ListInstancesRequest()
        elif service == "cdn":
            request = ListDomainsRequest(show_tags=True)
        elif service == 'reliability':
            request = RocketMQListInstancesRequest()
        elif service == 'apig-api':
            request = ListApisV2Request()
        elif service == 'apig-stage':
            request = ListEnvironmentsV2Request()
        elif service == 'apig-api-groups':
            request = ListApiGroupsV2Request()
        elif service == 'apig-instance':
            request = ListInstancesV2Request()
        elif service == 'swr':
            request = ListReposDetailsRequest()
        elif service == 'swr-image':
            request = ListRepositoryTagsRequest()
        elif service == 'ccm-ssl-certificate':
            request = ListCertificatesRequest()
            request.expired_days_since = 1095
        elif service == 'dc':
            request = ListDirectConnectsRequest()
        elif service == "bms":
            request = ListBareMetalServerDetailsRequest()
        elif service == 'rds':
            request = RdsListInstancesRequest()
        elif service == 'eg':
            request = ListSubscriptionsRequest()
        elif service == 'aom':
            request = ListMetricOrEventAlarmRuleRequest(enterprise_project_id="all_granted_eps")
        elif service == 'ccm-private-ca':
            request = ListCertificateAuthorityRequest()
        elif service == 'ccm-private-certificate':
            request = ListCertificateRequest()
<<<<<<< HEAD
        elif service == 'as-group':
            request = ListScalingGroupsRequest()
        elif service == 'as-config':
            request = ListScalingConfigsRequest()
        elif service == 'as-policy':
            request = ListAllScalingV2PoliciesRequest()
        return request
=======
        return request


class SmnClient(SmnSdkClient):
    def publish_message(self, request):
        """消息发布 - 支持跨租户

        将消息发送给Topic的所有订阅端点。当返回消息ID时，该消息已被保存并开始尝试将其推送给Topic的订阅者。为确保您的消息能够成功推送到各个订阅者，请确保您的消息内容符合当地法律法规要求。
        三种消息发送方式

        message

        message_structure

        message_template_name

        只需要设置其中一个，如果同时设置，生效的优先级为
        message_structure &gt; message_template_name &gt; message。

        Please refer to HUAWEI cloud API Explorer for details.

        :param request: Request instance for PublishMessage
        :type request: :class:`huaweicloudsdksmn.v2.PublishMessageRequest`
        :rtype: :class:`huaweicloudsdksmn.v2.PublishMessageResponse`
        """
        http_info = self._publish_message_http_info(request)
        project_id = request.topic_urn.split(":")[3]
        if project_id:
            http_info["path_params"]["project_id"] = project_id
        return self._call_api(**http_info)
>>>>>>> 068cccc7
<|MERGE_RESOLUTION|>--- conflicted
+++ resolved
@@ -709,15 +709,12 @@
             request = ListCertificateAuthorityRequest()
         elif service == 'ccm-private-certificate':
             request = ListCertificateRequest()
-<<<<<<< HEAD
         elif service == 'as-group':
             request = ListScalingGroupsRequest()
         elif service == 'as-config':
             request = ListScalingConfigsRequest()
         elif service == 'as-policy':
             request = ListAllScalingV2PoliciesRequest()
-        return request
-=======
         return request
 
 
@@ -747,5 +744,4 @@
         project_id = request.topic_urn.split(":")[3]
         if project_id:
             http_info["path_params"]["project_id"] = project_id
-        return self._call_api(**http_info)
->>>>>>> 068cccc7
+        return self._call_api(**http_info)