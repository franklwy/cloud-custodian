--- conflicted
+++ resolved
@@ -385,8 +385,6 @@
                 AntiDDoSClient.new_builder()
                 .with_credentials(credentials)
                 .with_region(AntiDDoSRegion.value_of(self.region))
-<<<<<<< HEAD
-=======
                 .build()
             )
         elif service == 'kafka':
@@ -394,7 +392,6 @@
                 KafkaClient.new_builder()
                 .with_credentials(credentials)
                 .with_region(KafkaRegion.value_of(self.region))
->>>>>>> 9ac72d1d
                 .build()
             )
 
