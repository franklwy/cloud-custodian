--- conflicted
+++ resolved
@@ -2,7 +2,6 @@
 # SPDX-License-Identifier: Apache-2.0
 
 import logging
-from datetime import datetime
 
 from c7n.filters import Filter
 from c7n.filters.core import ValueFilter, AgeFilter
@@ -20,6 +19,7 @@
 from huaweicloudsdkswr.v2.model.tag_selector import TagSelector
 
 log = logging.getLogger('custodian.huaweicloud.swr')
+
 
 @resources.register('swr')
 class Swr(QueryResourceManager):
@@ -168,7 +168,7 @@
                   key: algorithm
                   value: or
     """
-    
+
     schema = type_schema(
         'lifecycle-rule',
         state={'type': 'boolean'},
@@ -181,53 +181,53 @@
         tag_selector={'type': 'object'}
     )
     policy_annotation = 'c7n:lifecycle-policy'
-    
+
     def process(self, resources, event=None):
         state = self.data.get('state', True)
         results = []
-        
+
         # Extract filter conditions
         params_filters = self.build_params_filters()
         tag_selector = self.data.get('tag_selector')
         matchers = self.build_matchers()
-        
+
         for resource in resources:
             policies = resource.get(self.policy_annotation, [])
-            
+
             # If there are no lifecycle rules but state is False, add the resource
             if not policies and not state:
                 results.append(resource)
                 continue
-            
+
             # If there are no lifecycle rules but state is True, skip the resource
             if not policies and state:
                 continue
-                
+
             # Check if each lifecycle rule matches all conditions
             rule_matches = False
             for policy in policies:
                 # Check with generic matchers
                 if not self.match_policy_with_matchers(policy, matchers):
                     continue
-                
+
                 # Check rule parameters
                 if params_filters and not self.match_policy_params(policy, params_filters):
                     continue
-                
+
                 # Check tag selector
                 if tag_selector and not self.match_tag_selector(policy, tag_selector):
                     continue
-                
+
                 # If passed all filters, mark as a match
                 rule_matches = True
                 break
-            
+
             # If the rule match status matches the required state, add the resource
             if rule_matches == state:
                 results.append(resource)
-                
+
         return results
-    
+
     def build_params_filters(self):
         """Build parameter filters."""
         params_filters = {}
@@ -252,7 +252,7 @@
                         'value_type': 'integer'
                     })
         return params_filters
-    
+
     def build_matchers(self):
         """Build generic matchers."""
         matchers = []
@@ -261,22 +261,22 @@
             vf.annotate = False
             matchers.append(vf)
         return matchers
-    
+
     def match_policy_with_matchers(self, policy, matchers):
         """Check if policy matches using generic matchers."""
         if not matchers:
             return True
-            
+
         for matcher in matchers:
             if not matcher(policy):
                 return False
         return True
-    
+
     def match_policy_params(self, policy, params_filters):
         """Check if policy parameters match filters."""
         for rule in policy.get('rules', []):
             rule_params = rule.get('params', {})
-            
+
             # Check if each parameter matches
             all_params_match = True
             for param_key, filter_instance in params_filters.items():
@@ -284,24 +284,24 @@
                 if param_key not in rule_params:
                     all_params_match = False
                     break
-                
+
                 # Create temporary object for filter check
                 param_value = rule_params[param_key]
                 # Ensure numeric parameters are converted to numbers
                 if isinstance(param_value, str) and param_value.isdigit():
                     param_value = int(param_value)
                 temp_obj = {param_key: param_value}
-                
+
                 if not filter_instance(temp_obj):
                     all_params_match = False
                     break
-            
+
             # If all parameters of current rule match, return True
             if all_params_match:
                 return True
-                
+
         return False
-    
+
     def match_tag_selector(self, policy, tag_selector):
         """Check if policy tag selector matches the filter."""
         for rule in policy.get('rules', []):
@@ -346,7 +346,7 @@
         filter_type = 'scalar'
         taggable = False  # SWR images don't support tagging
         date = 'created'  # Creation time field
-        
+
     def augment(self, resources):
         """Enhance resource information."""
         result = []
@@ -358,49 +358,49 @@
                     resource['namespace'] = query['namespace']
                 if 'repository' not in resource and 'repository' in query:
                     resource['repository'] = query['repository']
-                    
+
                 # Ensure Tag field exists and provide compatibility for lowercase tag field
                 if 'Tag' in resource and 'tag' not in resource:
                     resource['tag'] = resource['Tag']
                 elif 'tag' in resource and 'Tag' not in resource:
                     resource['Tag'] = resource['tag']
-                
+
                 # Build complete ID
                 if 'namespace' in resource and 'repository' in resource:
                     tag_val = resource.get('Tag') or resource.get('tag')
                     if tag_val:
                         # Use Tag value to build ID
                         resource['id'] = f"{resource['namespace']}/{resource['repository']}/{tag_val}"
-                
+
                 result.append(resource)
             except Exception as e:
                 self.log.warning(f"Failed to enhance resource information: {e}")
-                
+
         return result
 
     def get_resources(self, resource_ids):
         """Get specific resources by ID."""
         resources = []
-        
+
         if not resource_ids:
             return resources
-            
+
         client = self.get_client()
-        
+
         # Parse resource ID format: namespace/repository/tag
         for resource_id in resource_ids:
             try:
                 namespace, repository, tag = resource_id.split('/')
-                
+
                 request = ListRepositoryTagsRequest(
                     namespace=namespace,
                     repository=repository,
                     tag=tag  # Directly filter the specified tag
                 )
-                
+
                 # Send request
                 response = client.list_repository_tags(request)
-                
+
                 # Process response
                 if response.body:
                     for image in response.body:
@@ -409,40 +409,40 @@
                             image_dict = image.to_dict()
                         else:
                             image_dict = image
-                            
+
                         # Add namespace and repository information
                         image_dict['namespace'] = namespace
                         image_dict['repository'] = repository
-                        
+
                         resources.append(image_dict)
             except Exception as e:
                 self.log.warning(f"Failed to get resource {resource_id}: {e}")
-                
+
         return self.augment(resources)
 
     def get_resource_query(self):
         """Build resource query parameters."""
         query = {}
         query_data = self.data.get('query', {})
-        
+
         # Ensure necessary query parameters exist
         if 'namespace' in query_data:
             query['namespace'] = query_data['namespace']
         if 'repository' in query_data:
             query['repository'] = query_data['repository']
-            
+
         # Add optional filter parameters
         for param in ['tag', 'limit', 'offset', 'order_column', 'order_type']:
             if param in query_data:
                 query[param] = query_data[param]
-                
+
         return query
-        
+
     def resources(self, query=None):
         """Get resource list."""
         resources = []
         client = self.get_client()
-        
+
         # First check if specific namespace and repository query is provided
         query_params = self.get_resource_query() if query is None else query
         if query_params and 'namespace' in query_params and 'repository' in query_params:
@@ -457,57 +457,51 @@
                 # Query SWR repository list
                 repos_request = ListReposDetailsRequest(limit=100, offset=0)
                 repos_response = client.list_repos_details(repos_request)
-                
+
                 if repos_response.body:
                     for repo in repos_response.body:
                         repo_dict = repo
                         if hasattr(repo, 'to_dict'):
                             repo_dict = repo.to_dict()
-                        
+
                         # Get repository's namespace and name
                         namespace = repo_dict.get('namespace')
                         repository = repo_dict.get('name')
-                        
+
                         if namespace and repository:
                             # Get all image tags for this repository
                             repo_tags = self._get_repository_tags(client, namespace, repository, {})
                             resources.extend(repo_tags)
             except Exception as e:
                 self.log.error(f"Failed to query SWR repository list: {e}")
-<<<<<<< HEAD
 
         with self.ctx.tracer.subsegment('filter'):
             resources = self.filter_resources(resources)
 
-=======
-        
-        with self.ctx.tracer.subsegment('filter'):
-            resources = self.filter_resources(resources)
->>>>>>> 7bf0ac15
         return self.augment(resources)
-    
+
     def _get_repository_tags(self, client, namespace, repository, additional_params=None):
         """Get all image tags for the specified repository."""
         tags = []
         try:
             from huaweicloudsdkswr.v2.model.list_repository_tags_request import ListRepositoryTagsRequest
-            
+
             # Build request parameters
             request_kwargs = {
                 'namespace': namespace,
                 'repository': repository
             }
-            
+
             # Add additional query parameters
             if additional_params:
                 for param in ['tag', 'limit', 'offset', 'order_column', 'order_type']:
                     if param in additional_params:
                         request_kwargs[param] = additional_params[param]
-                    
+
             # Create and send request
             request = ListRepositoryTagsRequest(**request_kwargs)
             response = client.list_repository_tags(request)
-            
+
             # Process response
             if response.body:
                 for image in response.body:
@@ -516,11 +510,11 @@
                         image_dict = image.to_dict()
                     else:
                         image_dict = image
-                    
+
                     # Ensure image tag has namespace and repository information
                     image_dict['namespace'] = namespace
                     image_dict['repository'] = repository
-                    
+
                     # Process Tag field - ensure Tag field exists
                     # HuaweiCloud API returns Tag field in uppercase
                     if 'Tag' in image_dict and not image_dict.get('tag'):
@@ -533,16 +527,16 @@
                             tag_value = image_dict['path'].split(':')[-1]
                             image_dict['Tag'] = tag_value
                             image_dict['tag'] = tag_value
-                    
+
                     tags.append(image_dict)
-            
+
             # If no results are returned, may be using old API version
             if not tags and not additional_params:
                 self.log.debug(f"No image tags found for repository {namespace}/{repository}, trying legacy API")
-                
+
         except Exception as e:
             self.log.error(f"Failed to query repository {namespace}/{repository} tags: {e}")
-            
+
         return tags
 
 
@@ -570,7 +564,7 @@
         hours={'type': 'number'},
         minutes={'type': 'number'}
     )
-    
+
     date_attribute = "created"
 
 
@@ -598,7 +592,7 @@
         hours={'type': 'number'},
         minutes={'type': 'number'}
     )
-    
+
     date_attribute = "created_at"
 
 
@@ -644,7 +638,7 @@
         'set-lifecycle',
         algorithm={'type': 'string', 'enum': ['or'], 'default': 'or'},
         rules={
-            'type': 'array', 
+            'type': 'array',
             'items': {
                 'type': 'object',
                 'required': ['template', 'params', 'tag_selectors'],
@@ -666,7 +660,7 @@
             }
         }
     )
-    
+
     permissions = ('swr:*:*:*',)  # SWR related permissions
 
     def process(self, resources):
@@ -675,18 +669,18 @@
         if 'rules' not in self.data or not self.data['rules']:
             self.log.error("Missing required lifecycle rule configuration")
             return []
-        
+
         # Call parent's process method to process resources
         return super(SetLifecycle, self).process(resources)
 
     def perform_action(self, resource):
         """Implement abstract method, perform action for a single resource."""
         client = self.manager.get_client()
-        
+
         # Get repository information
         namespace = resource.get('namespace')
         repository = resource.get('name')
-        
+
         if not namespace or not repository:
             self.log.error(f"Incomplete repository information: {resource.get('name', 'unknown')}")
             resource['status'] = 'error'
@@ -695,7 +689,7 @@
 
         try:
             # Create request objects and request body
-            
+
             # Create rule objects
             rules = []
             for rule_data in self.data.get('rules', []):
@@ -707,7 +701,7 @@
                         pattern=selector_data.get('pattern')
                     )
                     tag_selectors.append(selector)
-                
+
                 # Create rule
                 rule = Rule(
                     template=rule_data.get('template'),
@@ -715,35 +709,36 @@
                     tag_selectors=tag_selectors
                 )
                 rules.append(rule)
-            
+
             # Create request body
             body = CreateRetentionRequestBody(
                 algorithm=self.data.get('algorithm', 'or'),
                 rules=rules
             )
-            
+
             # Create request
             request = CreateRetentionRequest(
                 namespace=namespace,
                 repository=repository,
                 body=body
             )
-            
+
             # Send request
             response = client.create_retention(request)
-            
+
             # Process response
             retention_id = response.id
-            
-            self.log.info(f"Successfully created lifecycle rule for repository {namespace}/{repository}, ID: {retention_id}")
-            
+
+            self.log.info(
+                f"Successfully created lifecycle rule for repository {namespace}/{repository}, ID: {retention_id}")
+
             # Add processing result information to resource
             resource['retention_id'] = retention_id
             resource['retention_status'] = 'created'
-            
+
             return resource
         except Exception as e:
             self.log.error(f"Failed to create lifecycle rule for repository {namespace}/{repository}: {str(e)}")
             resource['status'] = 'error'
             resource['error'] = str(e)
-            return resource
+            return resource