--- conflicted
+++ resolved
@@ -108,31 +108,16 @@
 from huaweicloudsdkrds.v3 import RdsClient, ListInstancesRequest as RdsListInstancesRequest
 from huaweicloudsdkrds.v3.region.rds_region import RdsRegion
 from huaweicloudsdkram.v1.region.ram_region import RamRegion
-<<<<<<< HEAD
-from huaweicloudsdkdns.v2 import (
-    ListPublicZonesRequest,
-    ListPrivateZonesRequest,
-    ListRecordSetsWithLineRequest,
-    DnsClient
-)
-from huaweicloudsdkdns.v2.region.dns_region import DnsRegion
 from huaweicloudsdkrocketmq.v2 import RocketMQClient, ListInstancesRequest as RocketMQListInstancesRequest
 from huaweicloudsdkrocketmq.v2.region.rocketmq_region import RocketMQRegion
-
-from huaweicloudsdkswr.v2 import SwrClient, ListReposDetailsRequest, ListRepositoryTagsRequest
-from huaweicloudsdkswr.v2.region.swr_region import SwrRegion
-=======
 from huaweicloudsdkswr.v2 import SwrClient, ListReposDetailsRequest, ListRepositoryTagsRequest
 from huaweicloudsdkswr.v2.region.swr_region import SwrRegion
 from huaweicloudsdkscm.v3 import ScmClient, ListCertificatesRequest
 from huaweicloudsdkscm.v3.region.scm_region import ScmRegion
-
 from huaweicloudsdkdc.v3 import DcClient, ListDirectConnectsRequest
 from huaweicloudsdkdc.v3.region.dc_region import DcRegion
-
 from huaweicloudsdkcc.v3 import CcClient, ListCentralNetworksRequest
 from huaweicloudsdkcc.v3.region.cc_region import CcRegion
->>>>>>> d5f6e1db
 
 log = logging.getLogger("custodian.huaweicloud.client")
 
@@ -447,20 +432,12 @@
                 .with_region(KafkaRegion.value_of(self.region))
                 .build()
             )
-<<<<<<< HEAD
-        elif service in ['dns-publiczone', 'dns-privatezone', 'dns-recordset']:
-            client = (
-                DnsClient.new_builder()
-                .with_credentials(credentials)
-                .with_region(DnsRegion.value_of(self.region))
-                .build()
-            )
         elif service == 'reliability':
             client = (
                 RocketMQClient.new_builder()
                 .with_credentials(credentials)
                 .with_region(RocketMQRegion.value_of(self.region))
-=======
+            )
         elif service in ['swr', 'swr-image']:
             client = (
                 SwrClient.new_builder()
@@ -501,7 +478,6 @@
                 RdsClient.new_builder()
                 .with_credentials(credentials)
                 .with_region(RdsRegion.value_of(self.region))
->>>>>>> d5f6e1db
                 .build()
             )
 
@@ -623,24 +599,12 @@
             request = ListDDosStatusRequest()
         elif service == 'kafka':
             request = ListInstancesRequest()
-<<<<<<< HEAD
         elif service == 'reliability':
             request = RocketMQListInstancesRequest()
-        elif service == 'dns-publiczone':
-            request = ListPublicZonesRequest()
-        elif service == 'dns-privatezone':
-            request = ListPrivateZonesRequest()
-            request.type = "private"
-        elif service == 'dns-recordset':
-            request = ListRecordSetsWithLineRequest()
-=======
->>>>>>> d5f6e1db
         elif service == 'swr':
             request = ListReposDetailsRequest()
         elif service == 'swr-image':
             request = ListRepositoryTagsRequest()
-<<<<<<< HEAD
-=======
         elif service == 'certificate':
             request = ListCertificatesRequest()
         elif service == 'dc':
@@ -651,5 +615,4 @@
             request = RdsListInstancesRequest()
         elif service == 'eg':
             request = ListSubscriptionsRequest()
->>>>>>> d5f6e1db
         return request