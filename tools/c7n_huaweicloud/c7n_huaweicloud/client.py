--- conflicted
+++ resolved
@@ -139,13 +139,10 @@
 from huaweicloudsdkworkspace.v2.region.workspace_region import WorkspaceRegion
 from huaweicloudsdkccm.v1 import CcmClient, ListCertificateAuthorityRequest, ListCertificateRequest
 from huaweicloudsdkccm.v1.region.ccm_region import CcmRegion
-<<<<<<< HEAD
 from c7n_huaweicloud.utils.cci_client import CCIClient
-=======
 from huaweicloudsdkvpcep.v1 import VpcepClient
 from huaweicloudsdkvpcep.v1.region.vpcep_region import VpcepRegion
 from huaweicloudsdkvpcep.v1 import ListEndpointsRequest
->>>>>>> 134e9cd7
 
 log = logging.getLogger("custodian.huaweicloud.client")
 
@@ -540,10 +537,8 @@
                 .with_region(CcmRegion.value_of("ap-southeast-3"))
                 .build()
             )
-<<<<<<< HEAD
         elif service == "cci":
             client = CCIClient(self.region, credentials)
-=======
         elif service == 'vpcep-ep':
             client = (
                 VpcepClient.new_builder()
@@ -551,7 +546,6 @@
                 .with_region(VpcepRegion.value_of(self.region))
                 .build()
             )
->>>>>>> 134e9cd7
         return client
 
     def region_client(self, service, region):
@@ -702,13 +696,10 @@
             request = ListCertificateAuthorityRequest()
         elif service == 'ccm-private-certificate':
             request = ListCertificateRequest()
-<<<<<<< HEAD
         elif service == "cci":
             # CCI service uses special processing,
             # returns True indicating no need to preconstruct request object
             request = True
-        return request
-=======
         elif service == 'vpcep-ep':
             request = ListEndpointsRequest()
         return request
@@ -740,5 +731,4 @@
         project_id = request.topic_urn.split(":")[3]
         if project_id:
             http_info["path_params"]["project_id"] = project_id
-        return self._call_api(**http_info)
->>>>>>> 134e9cd7
+        return self._call_api(**http_info)