--- conflicted
+++ resolved
@@ -108,7 +108,10 @@
 from huaweicloudsdkrds.v3 import RdsClient, ListInstancesRequest as RdsListInstancesRequest
 from huaweicloudsdkrds.v3.region.rds_region import RdsRegion
 from huaweicloudsdkram.v1.region.ram_region import RamRegion
-<<<<<<< HEAD
+from huaweicloudsdkrocketmq.v2 import (
+    RocketMQClient, ListInstancesRequest as RocketMQListInstancesRequest
+)
+from huaweicloudsdkrocketmq.v2.region.rocketmq_region import RocketMQRegion
 from huaweicloudsdkapig.v2 import (
     ApigClient,
     ListApisV2Request,
@@ -117,12 +120,6 @@
     ListInstancesV2Request,
 )
 from huaweicloudsdkapig.v2.region.apig_region import ApigRegion
-=======
-from huaweicloudsdkrocketmq.v2 import (
-    RocketMQClient, ListInstancesRequest as RocketMQListInstancesRequest
-)
-from huaweicloudsdkrocketmq.v2.region.rocketmq_region import RocketMQRegion
->>>>>>> 1037f08a
 from huaweicloudsdkswr.v2 import SwrClient, ListReposDetailsRequest, ListRepositoryTagsRequest
 from huaweicloudsdkswr.v2.region.swr_region import SwrRegion
 from huaweicloudsdkscm.v3 import ScmClient, ListCertificatesRequest
@@ -450,20 +447,19 @@
                 .with_region(KafkaRegion.value_of(self.region))
                 .build()
             )
-<<<<<<< HEAD
+        elif service == 'reliability':
+            client = (
+                RocketMQClient.new_builder()
+                .with_credentials(credentials)
+                .with_region(RocketMQRegion.value_of(self.region))
+                .build()
+            )
         elif service == 'apig' or service in ['apig-api', 'apig-stage', 'apig-api-groups',
                                               'apig-instance']:
             client = (
                 ApigClient.new_builder()
                 .with_credentials(credentials)
                 .with_region(ApigRegion.value_of(self.region))
-=======
-        elif service == 'reliability':
-            client = (
-                RocketMQClient.new_builder()
-                .with_credentials(credentials)
-                .with_region(RocketMQRegion.value_of(self.region))
->>>>>>> 1037f08a
                 .build()
             )
         elif service in ['swr', 'swr-image']:
@@ -626,7 +622,8 @@
             request = ListDDosStatusRequest()
         elif service == 'kafka':
             request = ListInstancesRequest()
-<<<<<<< HEAD
+        elif service == 'reliability':
+            request = RocketMQListInstancesRequest()
         elif service == 'apig-api':
             request = ListApisV2Request()
         elif service == 'apig-stage':
@@ -635,10 +632,6 @@
             request = ListApiGroupsV2Request()
         elif service == 'apig-instance':
             request = ListInstancesV2Request()
-=======
-        elif service == 'reliability':
-            request = RocketMQListInstancesRequest()
->>>>>>> 1037f08a
         elif service == 'swr':
             request = ListReposDetailsRequest()
         elif service == 'swr-image':
