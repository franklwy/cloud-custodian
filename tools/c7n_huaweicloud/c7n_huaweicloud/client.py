# Copyright The Cloud Custodian Authors.
# SPDX-License-Identifier: Apache-2.0

import logging
import os
import sys

from huaweicloudsdkconfig.v1 import ConfigClient, ShowTrackerConfigRequest
from huaweicloudsdkconfig.v1.region.config_region import ConfigRegion
from huaweicloudsdkcore.auth.credentials import BasicCredentials, GlobalCredentials
from huaweicloudsdkcore.auth.provider import MetadataCredentialProvider
from huaweicloudsdkecs.v2 import EcsClient, ListServersDetailsRequest
from huaweicloudsdkecs.v2.region.ecs_region import EcsRegion
from huaweicloudsdkevs.v2 import EvsClient, ListVolumesRequest
from huaweicloudsdkevs.v2.region.evs_region import EvsRegion
from huaweicloudsdkiam.v5 import (
    IamClient as IamClientV5,
    ListUsersV5Request,
    ListPoliciesV5Request,
)
from huaweicloudsdkiam.v5.region import iam_region as iam_region_v5
from huaweicloudsdkiam.v3 import IamClient as IamClientV3
from huaweicloudsdkiam.v3.region.iam_region import IamRegion as iam_region_v3
from huaweicloudsdkvpc.v2 import ListSecurityGroupsRequest
from huaweicloudsdkvpc.v2.vpc_client import VpcClient as VpcClientV2
from huaweicloudsdkvpc.v3.region.vpc_region import VpcRegion
from huaweicloudsdkvpc.v3.vpc_client import VpcClient as VpcClientV3
from huaweicloudsdkfunctiongraph.v2 import FunctionGraphClient, ListFunctionsRequest
from huaweicloudsdkfunctiongraph.v2.region.functiongraph_region import (
    FunctionGraphRegion,
)
from huaweicloudsdktms.v1 import TmsClient
from huaweicloudsdktms.v1.region.tms_region import TmsRegion
from huaweicloudsdklts.v2 import LtsClient, ListTransfersRequest
from huaweicloudsdklts.v2.region.lts_region import LtsRegion
from huaweicloudsdkdeh.v1 import DeHClient, ListDedicatedHostsRequest
from huaweicloudsdkdeh.v1.region.deh_region import DeHRegion
from huaweicloudsdker.v3 import ErClient, ListEnterpriseRoutersRequest
from huaweicloudsdker.v3.region.er_region import ErRegion
from obs import ObsClient
from huaweicloudsdkces.v2 import CesClient, ListAlarmRulesRequest
from huaweicloudsdkces.v2.region.ces_region import CesRegion
from huaweicloudsdkkafka.v2 import KafkaClient, ListInstancesRequest
from huaweicloudsdkkafka.v2.region.kafka_region import KafkaRegion
from huaweicloudsdkkms.v2 import KmsClient, ListKeysRequest, ListKeysRequestBody
from huaweicloudsdkkms.v2.region.kms_region import KmsRegion
from huaweicloudsdkeg.v1 import EgClient
from huaweicloudsdkeg.v1.region.eg_region import EgRegion
from huaweicloudsdkelb.v3.region.elb_region import ElbRegion
from huaweicloudsdkelb.v3 import (
    ElbClient,
    ListLoadBalancersRequest,
    ListListenersRequest,
)
from huaweicloudsdkeg.v1 import ListEventStreamingRequest
from huaweicloudsdkeip.v3.region.eip_region import EipRegion
from huaweicloudsdkeip.v3 import EipClient
from huaweicloudsdkgeip.v3.region.geip_region import GeipRegion
from huaweicloudsdkgeip.v3 import GeipClient
from huaweicloudsdkims.v2.region.ims_region import ImsRegion
from huaweicloudsdkims.v2 import ImsClient, ListImagesRequest
from huaweicloudsdkcbr.v1.region.cbr_region import CbrRegion
from huaweicloudsdkcbr.v1 import CbrClient
from huaweicloudsdksmn.v2.region.smn_region import SmnRegion
from huaweicloudsdksmn.v2 import SmnClient, ListTopicsRequest
from huaweicloudsdknat.v2.region.nat_region import NatRegion
from huaweicloudsdknat.v2 import (
    ListNatGatewaysRequest,
    NatClient,
    ListNatGatewaySnatRulesRequest,
    ListNatGatewayDnatRulesRequest,
)
from huaweicloudsdkcts.v3 import (
    CtsClient,
    ListTrackersRequest,
    ListNotificationsRequest,
)
from huaweicloudsdkcts.v3.region.cts_region import CtsRegion
from huaweicloudsdkcbr.v1 import ListBackupsRequest, ListVaultRequest
from huaweicloudsdksfsturbo.v1 import SFSTurboClient, ListSharesRequest
from huaweicloudsdksfsturbo.v1.region.sfsturbo_region import SFSTurboRegion
from huaweicloudsdkcoc.v1 import CocClient, ListInstanceCompliantRequest
from huaweicloudsdkcoc.v1.region.coc_region import CocRegion
from huaweicloudsdkorganizations.v1 import (
    OrganizationsClient,
    ListAccountsRequest,
    ListOrganizationalUnitsRequest,
    ListPoliciesRequest,
)
from huaweicloudsdkorganizations.v1.region.organizations_region import (
    OrganizationsRegion,
)
from huaweicloudsdkantiddos.v1 import AntiDDoSClient, ListDDosStatusRequest
from huaweicloudsdkantiddos.v1.region.antiddos_region import AntiDDoSRegion
from huaweicloudsdksecmaster.v2 import ListWorkspacesRequest, SecMasterClient
from huaweicloudsdksecmaster.v2.region.secmaster_region import SecMasterRegion
from huaweicloudsdkram.v1 import (
    RamClient,
    SearchResourceShareAssociationsRequest,
    SearchResourceShareAssociationsReqBody,
)
from huaweicloudsdkram.v1.region.ram_region import RamRegion
from huaweicloudsdkdns.v2 import (
    ListPublicZonesRequest,
    ListPrivateZonesRequest,
    ListRecordSetsWithLineRequest,
    DnsClient
)
from huaweicloudsdkdns.v2.region.dns_region import DnsRegion
from huaweicloudsdkswr.v2 import SwrClient, ListReposDetailsRequest, ListRepositoryTagsRequest
from huaweicloudsdkswr.v2.region.swr_region import SwrRegion

log = logging.getLogger("custodian.huaweicloud.client")


class Session:
    """Session"""

    def __init__(self, options=None):
        self.region = os.getenv("HUAWEI_DEFAULT_REGION")
        self.token = None
        if not self.region:
            log.error(
                "No default region set. Specify a default via HUAWEI_DEFAULT_REGION"
            )
            sys.exit(1)

        if options is not None:
            self.ak = options.get("SecurityAccessKey")
            self.sk = options.get("SecuritySecretKey")
            self.token = options.get("SecurityToken")

        self.ak = os.getenv("HUAWEI_ACCESS_KEY_ID") or self.ak
        self.sk = os.getenv("HUAWEI_SECRET_ACCESS_KEY") or self.sk

    def client(self, service):
        if self.ak is None or self.sk is None:
            # basic
            basic_provider = (
                MetadataCredentialProvider.get_basic_credential_metadata_provider()
            )
            credentials = basic_provider.get_credentials()

            # global
            global_provider = (
                MetadataCredentialProvider.get_global_credential_metadata_provider()
            )
            globalCredentials = global_provider.get_credentials()
        else:
            credentials = BasicCredentials(
                self.ak, self.sk, os.getenv("HUAWEI_PROJECT_ID")
            ).with_security_token(self.token)
            globalCredentials = GlobalCredentials(self.ak, self.sk).with_security_token(
                self.token
            )

        if service == "vpc":
            client = (
                VpcClientV3.new_builder()
                .with_credentials(credentials)
                .with_region(VpcRegion.value_of(self.region))
                .build()
            )
        elif service == "vpc_v2":
            client = (
                VpcClientV2.new_builder()
                .with_credentials(credentials)
                .with_region(VpcRegion.value_of(self.region))
                .build()
            )
        elif service == "ecs":
            client = (
                EcsClient.new_builder()
                .with_credentials(credentials)
                .with_region(EcsRegion.value_of(self.region))
                .build()
            )
        elif service == "er":
            client = (
                ErClient.new_builder()
                .with_credentials(credentials)
                .with_region(ErRegion.value_of(self.region))
                .build()
            )
        elif service == "evs":
            client = (
                EvsClient.new_builder()
                .with_credentials(credentials)
                .with_region(EvsRegion.value_of(self.region))
                .build()
            )
        elif service == "lts-transfer":
            client = (
                LtsClient.new_builder()
                .with_credentials(credentials)
                .with_region(LtsRegion.value_of(self.region))
                .build()
            )
        elif service == "tms":
            client = (
                TmsClient.new_builder()
                .with_credentials(globalCredentials)
                .with_region(TmsRegion.value_of("ap-southeast-1"))
                .build()
            )
        elif service == "cbr":
            client = (
                CbrClient.new_builder()
                .with_credentials(credentials)
                .with_region(CbrRegion.value_of(self.region))
                .build()
            )
        elif service in ["iam-user", "iam-policy"]:
            client = (
                IamClientV5.new_builder()
                .with_credentials(globalCredentials)
                .with_region(iam_region_v5.IamRegion.value_of(self.region))
                .build()
            )
        elif service == "iam-v3":
            client = (
                IamClientV3.new_builder()
                .with_credentials(globalCredentials)
                .with_region(iam_region_v3.value_of(self.region))
                .build()
            )
        elif service == "config":
            client = (
                ConfigClient.new_builder()
                .with_credentials(globalCredentials)
                .with_region(ConfigRegion.value_of("cn-north-4"))
                .build()
            )
        elif service == "deh":
            client = (
                DeHClient.new_builder()
                .with_credentials(credentials)
                .with_region(DeHRegion.value_of(self.region))
                .build()
            )
        elif service == "obs":
            client = self.region_client(service, self.region)
        elif service == "ces":
            client = (
                CesClient.new_builder()
                .with_credentials(credentials)
                .with_region(CesRegion.value_of(self.region))
                .build()
            )
        elif service == "smn":
            client = (
                SmnClient.new_builder()
                .with_credentials(credentials)
                .with_region(SmnRegion.value_of(self.region))
                .build()
            )
        elif service == "kms":
            client = (
                KmsClient.new_builder()
                .with_credentials(credentials)
                .with_region(KmsRegion.value_of(self.region))
                .build()
            )
        elif service == "functiongraph":
            client = (
                FunctionGraphClient.new_builder()
                .with_credentials(credentials)
                .with_region(FunctionGraphRegion.value_of(self.region))
                .build()
            )
        elif service == "eg":
            client = (
                EgClient.new_builder()
                .with_credentials(credentials)
                .with_region(EgRegion.value_of(self.region))
                .build()
            )
        elif service in ["elb_loadbalancer", "elb_listener"]:
            client = (
                ElbClient.new_builder()
                .with_credentials(credentials)
                .with_region(ElbRegion.value_of(self.region))
                .build()
            )
        elif service == "eip":
            client = (
                EipClient.new_builder()
                .with_credentials(credentials)
                .with_region(EipRegion.value_of(self.region))
                .build()
            )
        elif service == "geip":
            client = (
                GeipClient.new_builder()
                .with_credentials(credentials)
                .with_region(GeipRegion.value_of(self.region))
                .build()
            )
        elif service == "ims":
            client = (
                ImsClient.new_builder()
                .with_credentials(credentials)
                .with_region(ImsRegion.value_of(self.region))
                .build()
            )
        elif (
                service == "cbr-backup" or service == "cbr-vault" or service == "cbr-policy"
        ):
            client = (
                CbrClient.new_builder()
                .with_credentials(credentials)
                .with_region(CbrRegion.value_of(self.region))
                .build()
            )
        elif service == "smn":
            client = (
                SmnClient.new_builder()
                .with_credentials(credentials)
                .with_region(SmnRegion.value_of(self.region))
                .build()
            )
        elif service in ["nat_gateway", "nat_snat_rule", "nat_dnat_rule"]:
            client = (
                NatClient.new_builder()
                .with_credentials(credentials)
                .with_region(NatRegion.value_of(self.region))
                .build()
            )
        elif service == "secmaster":
            client = (
                SecMasterClient.new_builder()
                .with_credentials(credentials)
                .with_region(SecMasterRegion.value_of(self.region))
                .build()
            )
        elif service == "cts-tracker":
            client = (
                CtsClient.new_builder()
                .with_credentials(credentials)
                .with_region(CtsRegion.value_of(self.region))
                .build()
            )
        elif service == "cts-notification-smn":
            client = (
                CtsClient.new_builder()
                .with_credentials(credentials)
                .with_region(CtsRegion.value_of(self.region))
                .build()
            )
        elif service == "cts-notification-func":
            client = (
                CtsClient.new_builder()
                .with_credentials(credentials)
                .with_region(CtsRegion.value_of(self.region))
                .build()
            )
        elif service == "sfsturbo":
            client = (
                SFSTurboClient.new_builder()
                .with_credentials(credentials)
                .with_region(SFSTurboRegion.value_of(self.region))
                .build()
            )
        elif service == "cbr":
            client = (
                CbrClient.new_builder()
                .with_credentials(credentials)
                .with_region(CbrRegion.value_of(self.region))
                .build()
            )
        elif service == "coc":
            client = (
                CocClient.new_builder()
                .with_credentials(globalCredentials)
                .with_region(CocRegion.value_of("cn-north-4"))
                .build()
            )
        elif service in ["org-policy", "org-unit", "org-account"]:
            client = (
                OrganizationsClient.new_builder()
                .with_credentials(globalCredentials)
                .with_region(OrganizationsRegion.CN_NORTH_4)
                .build()
            )
        elif service == "ram":
            client = (
                RamClient.new_builder()
                .with_credentials(globalCredentials)
                .with_region(RamRegion.CN_NORTH_4)
                .build()
            )
        elif service == "antiddos":
            client = (
                AntiDDoSClient.new_builder()
                .with_credentials(credentials)
                .with_region(AntiDDoSRegion.value_of(self.region))
                .build()
            )
        elif service == 'kafka':
            client = (
                KafkaClient.new_builder()
                .with_credentials(credentials)
                .with_region(KafkaRegion.value_of(self.region))
                .build()
            )
        elif service in ['dns-publiczone', 'dns-privatezone', 'dns-recordset']:
            client = (
                DnsClient.new_builder()
                .with_credentials(credentials)
                .with_region(DnsRegion.value_of(self.region))
                .build()
            )
        elif service in ['swr', 'swr-image']:
            client = (
                SwrClient.new_builder()
                .with_credentials(credentials)
                .with_region(SwrRegion.value_of(self.region))
                .build()
            )
        return client

    def region_client(self, service, region):
        ak = self.ak
        sk = self.sk
        token = self.token

        if self.ak is None or self.sk is None:
            basic_provider = (
                MetadataCredentialProvider.get_basic_credential_metadata_provider()
            )
            credentials = basic_provider.get_credentials()
            ak = credentials.ak
            sk = credentials.sk
            token = credentials.security_token

        if service == "obs":
            server = "https://obs." + region + ".myhuaweicloud.com"
            client = ObsClient(
                access_key_id=ak,
                secret_access_key=sk,
                server=server,
                security_token=token,
            )
        return client

    def request(self, service):
        if service == "vpc" or service == "vpc_v2":
            request = ListSecurityGroupsRequest()
        elif service == "evs":
            request = ListVolumesRequest()
        elif service == "er":
            request = ListEnterpriseRoutersRequest()
        elif service == "lts-transfer":
            request = ListTransfersRequest()
        elif service == "config":
            request = ShowTrackerConfigRequest()
        elif service == "ecs":
            request = ListServersDetailsRequest(
                not_tags="__type_baremetal"
            )
        elif service == "deh":
            request = ListDedicatedHostsRequest()
        elif service == "obs":
            request = True
        elif service == "iam-user":
            request = ListUsersV5Request()
        elif service == "iam-policy":
            request = ListPoliciesV5Request()
        elif service == "ces":
            request = ListAlarmRulesRequest()
        elif service == "org-policy":
            request = ListPoliciesRequest()
        elif service == "org-unit":
            request = ListOrganizationalUnitsRequest()
        elif service == "org-account":
            request = ListAccountsRequest()
        elif service == "kms":
            request = ListKeysRequest()
            request.body = ListKeysRequestBody(key_spec="ALL")
        elif service == "functiongraph":
            request = ListFunctionsRequest()
        elif service == "elb_loadbalancer":
            request = ListLoadBalancersRequest()
        elif service == "elb_listener":
            request = ListListenersRequest()
        elif service == "ims":
            request = ListImagesRequest()
        elif service == "smn":
            request = ListTopicsRequest()
        elif service == "nat_gateway":
            request = ListNatGatewaysRequest()
        elif service == "nat_snat_rule":
            request = ListNatGatewaySnatRulesRequest()
        elif service == "nat_dnat_rule":
            request = ListNatGatewayDnatRulesRequest()
        elif service == "secmaster":
            request = ListWorkspacesRequest()
        elif service == "cts-tracker":
            request = ListTrackersRequest()
        elif service == "cts-notification-smn":
            request = ListNotificationsRequest()
            request.notification_type = "smn"
        elif service == "cts-notification-func":
            request = ListNotificationsRequest()
            request.notification_type = "fun"
        elif service == "cbr-backup":
            request = ListBackupsRequest()
            request.show_replication = True
        elif service == "cbr-vault":
            request = ListVaultRequest()
        elif service == "sfsturbo":
            request = ListSharesRequest()
        elif service == "coc":
            request = ListInstanceCompliantRequest()
        elif service == "ram":
            request = SearchResourceShareAssociationsRequest()
            request.body = SearchResourceShareAssociationsReqBody(
                association_type="principal", association_status="associated"
            )
        elif service == "antiddos":
            request = ListDDosStatusRequest()
        elif service == 'kafka':
            request = ListInstancesRequest()
        elif service == 'dns-publiczone':
            request = ListPublicZonesRequest()
        elif service == 'dns-privatezone':
            request = ListPrivateZonesRequest()
            request.type = "private"
        elif service == 'dns-recordset':
            request = ListRecordSetsWithLineRequest()
<<<<<<< HEAD
        elif service == 'eg':
            request = ListEventStreamingRequest()
=======
        elif service == 'swr':
            request = ListReposDetailsRequest()
        elif service == 'swr-image':
            request = ListRepositoryTagsRequest()
>>>>>>> 9b96f601
        return request<|MERGE_RESOLUTION|>--- conflicted
+++ resolved
@@ -52,7 +52,7 @@
     ListLoadBalancersRequest,
     ListListenersRequest,
 )
-from huaweicloudsdkeg.v1 import ListEventStreamingRequest
+from huaweicloudsdkeg.v1 import ListSubscriptionsRequest
 from huaweicloudsdkeip.v3.region.eip_region import EipRegion
 from huaweicloudsdkeip.v3 import EipClient
 from huaweicloudsdkgeip.v3.region.geip_region import GeipRegion
@@ -528,13 +528,10 @@
             request.type = "private"
         elif service == 'dns-recordset':
             request = ListRecordSetsWithLineRequest()
-<<<<<<< HEAD
-        elif service == 'eg':
-            request = ListEventStreamingRequest()
-=======
         elif service == 'swr':
             request = ListReposDetailsRequest()
         elif service == 'swr-image':
             request = ListRepositoryTagsRequest()
->>>>>>> 9b96f601
+        elif service == 'eg':
+            request = ListSubscriptionsRequest()
         return request