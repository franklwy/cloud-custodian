# Copyright The Cloud Custodian Authors.
# SPDX-License-Identifier: Apache-2.0

import logging
import os
import sys

from huaweicloudsdkconfig.v1 import ConfigClient, ShowTrackerConfigRequest
from huaweicloudsdkconfig.v1.region.config_region import ConfigRegion
from huaweicloudsdkcore.auth.credentials import BasicCredentials, GlobalCredentials
from huaweicloudsdkcore.auth.provider import MetadataCredentialProvider
from huaweicloudsdkecs.v2 import EcsClient, ListServersDetailsRequest
from huaweicloudsdkecs.v2.region.ecs_region import EcsRegion
from huaweicloudsdkbms.v1 import BmsClient, ListBareMetalServerDetailsRequest
from huaweicloudsdkbms.v1.region.bms_region import BmsRegion
from huaweicloudsdkevs.v2 import EvsClient, ListVolumesRequest
from huaweicloudsdkevs.v2.region.evs_region import EvsRegion
from huaweicloudsdkiam.v5 import (
    IamClient as IamClientV5,
    ListUsersV5Request,
    ListPoliciesV5Request,
)
from huaweicloudsdkiam.v5.region import iam_region as iam_region_v5
from huaweicloudsdkiam.v3 import IamClient as IamClientV3
from huaweicloudsdkiam.v3.region.iam_region import IamRegion as iam_region_v3
from huaweicloudsdkvpc.v2 import ListSecurityGroupsRequest
from huaweicloudsdkvpc.v2.vpc_client import VpcClient as VpcClientV2
from huaweicloudsdkvpc.v3.region.vpc_region import VpcRegion
from huaweicloudsdkvpc.v3.vpc_client import VpcClient as VpcClientV3
from huaweicloudsdkfunctiongraph.v2 import FunctionGraphClient, ListFunctionsRequest
from huaweicloudsdkfunctiongraph.v2.region.functiongraph_region import (
    FunctionGraphRegion,
)
from huaweicloudsdktms.v1 import TmsClient
from huaweicloudsdktms.v1.region.tms_region import TmsRegion
from huaweicloudsdklts.v2 import LtsClient, ListTransfersRequest
from huaweicloudsdklts.v2.region.lts_region import LtsRegion
from huaweicloudsdkdeh.v1 import DeHClient, ListDedicatedHostsRequest
from huaweicloudsdkdeh.v1.region.deh_region import DeHRegion
from huaweicloudsdker.v3 import ErClient, ListEnterpriseRoutersRequest
from huaweicloudsdker.v3.region.er_region import ErRegion
from obs import ObsClient
from huaweicloudsdkces.v2 import CesClient, ListAlarmRulesRequest
from huaweicloudsdkces.v2.region.ces_region import CesRegion
from huaweicloudsdkkafka.v2 import KafkaClient, ListInstancesRequest
from huaweicloudsdkkafka.v2.region.kafka_region import KafkaRegion
from huaweicloudsdkkms.v2 import KmsClient, ListKeysRequest, ListKeysRequestBody
from huaweicloudsdkkms.v2.region.kms_region import KmsRegion
from huaweicloudsdkeg.v1 import EgClient
from huaweicloudsdkeg.v1.region.eg_region import EgRegion
from huaweicloudsdkelb.v3.region.elb_region import ElbRegion
from huaweicloudsdkelb.v3 import (
    ElbClient,
    ListLoadBalancersRequest,
    ListListenersRequest,
)
from huaweicloudsdkeg.v1 import ListSubscriptionsRequest
from huaweicloudsdkeip.v3.region.eip_region import EipRegion
from huaweicloudsdkeip.v3 import EipClient, ListPublicipsRequest
from huaweicloudsdkeip.v2 import EipClient as EipClientV2
from huaweicloudsdkeip.v2.region.eip_region import EipRegion as EipRegionV2
from huaweicloudsdkgeip.v3.region.geip_region import GeipRegion
from huaweicloudsdkgeip.v3 import GeipClient
from huaweicloudsdkims.v2.region.ims_region import ImsRegion
from huaweicloudsdkims.v2 import ImsClient, ListImagesRequest
from huaweicloudsdkcbr.v1.region.cbr_region import CbrRegion
from huaweicloudsdkcbr.v1 import CbrClient
from huaweicloudsdksmn.v2.region.smn_region import SmnRegion
from huaweicloudsdksmn.v2 import SmnClient, ListTopicsRequest
from huaweicloudsdknat.v2.region.nat_region import NatRegion
from huaweicloudsdknat.v2 import (
    ListNatGatewaysRequest,
    NatClient,
    ListNatGatewaySnatRulesRequest,
    ListNatGatewayDnatRulesRequest,
)
from huaweicloudsdkcts.v3 import (
    CtsClient,
    ListTrackersRequest,
    ListNotificationsRequest,
)
from huaweicloudsdkcts.v3.region.cts_region import CtsRegion
from huaweicloudsdkcbr.v1 import ListBackupsRequest, ListVaultRequest
from huaweicloudsdksfsturbo.v1 import SFSTurboClient, ListSharesRequest
from huaweicloudsdksfsturbo.v1.region.sfsturbo_region import SFSTurboRegion
from huaweicloudsdkcoc.v1 import CocClient, ListInstanceCompliantRequest
from huaweicloudsdkcoc.v1.region.coc_region import CocRegion
from huaweicloudsdkorganizations.v1 import (
    OrganizationsClient,
    ListAccountsRequest,
    ListOrganizationalUnitsRequest,
    ListPoliciesRequest,
)
from huaweicloudsdkorganizations.v1.region.organizations_region import (
    OrganizationsRegion,
)
from huaweicloudsdkantiddos.v1 import AntiDDoSClient, ListDDosStatusRequest
from huaweicloudsdkantiddos.v1.region.antiddos_region import AntiDDoSRegion
from huaweicloudsdksecmaster.v2 import ListWorkspacesRequest, SecMasterClient
from huaweicloudsdksecmaster.v2.region.secmaster_region import SecMasterRegion
from huaweicloudsdkhss.v5 import ListHostStatusRequest, HssClient
from huaweicloudsdkhss.v5.region.hss_region import HssRegion
from huaweicloudsdkram.v1 import (
    RamClient,
    SearchResourceShareAssociationsRequest,
    SearchResourceShareAssociationsReqBody,
)
from huaweicloudsdkrds.v3 import RdsClient, ListInstancesRequest as RdsListInstancesRequest
from huaweicloudsdkrds.v3.region.rds_region import RdsRegion
from huaweicloudsdkram.v1.region.ram_region import RamRegion
<<<<<<< HEAD
from huaweicloudsdkapig.v2 import (
    ApigClient, 
    ListApisV2Request,
    ListEnvironmentsV2Request,
    ListApiGroupsV2Request,
    ListInstancesV2Request,
)
from huaweicloudsdkapig.v2.region.apig_region import ApigRegion
=======
from huaweicloudsdkswr.v2 import SwrClient, ListReposDetailsRequest, ListRepositoryTagsRequest
from huaweicloudsdkswr.v2.region.swr_region import SwrRegion
from huaweicloudsdkscm.v3 import ScmClient, ListCertificatesRequest
from huaweicloudsdkscm.v3.region.scm_region import ScmRegion
from huaweicloudsdkaom.v2 import (
    AomClient,
    ListMetricOrEventAlarmRuleRequest
)
from huaweicloudsdkaom.v2.region.aom_region import AomRegion

from huaweicloudsdkdc.v3 import DcClient, ListDirectConnectsRequest
from huaweicloudsdkdc.v3.region.dc_region import DcRegion
>>>>>>> 5e8b52ee

from huaweicloudsdkcc.v3 import CcClient, ListCentralNetworksRequest
from huaweicloudsdkcc.v3.region.cc_region import CcRegion

log = logging.getLogger("custodian.huaweicloud.client")


class Session:
    """Session"""

    def __init__(self, options=None):
        self.token = None
        self.domain_id = None
        self.region = None
        self.ak = None
        self.sk = None

        if options is not None:
            self.ak = options.get("access_key_id")
            self.sk = options.get("secret_access_key")
            self.token = options.get("security_token")
            self.domain_id = options.get("domain_id")
            self.region = options.get("region")

        self.ak = self.ak or os.getenv("HUAWEI_ACCESS_KEY_ID")
        self.sk = self.sk or os.getenv("HUAWEI_SECRET_ACCESS_KEY")
        self.region = self.region or os.getenv("HUAWEI_DEFAULT_REGION")

        if not self.region:
            log.error(
                "No default region set. Specify a default via HUAWEI_DEFAULT_REGION."
            )
            sys.exit(1)

    def client(self, service):
        if self.ak is None or self.sk is None:
            # basic
            basic_provider = (
                MetadataCredentialProvider.get_basic_credential_metadata_provider()
            )
            credentials = basic_provider.get_credentials()

            # global
            global_provider = (
                MetadataCredentialProvider.get_global_credential_metadata_provider()
            )
            globalCredentials = global_provider.get_credentials()
        else:
            credentials = BasicCredentials(
                self.ak, self.sk, os.getenv("HUAWEI_PROJECT_ID")
            ).with_security_token(self.token)
            globalCredentials = (GlobalCredentials(self.ak, self.sk, self.domain_id)
                                 .with_security_token(self.token))
        client = None
        if service == "vpc":
            client = (
                VpcClientV3.new_builder()
                .with_credentials(credentials)
                .with_region(VpcRegion.value_of(self.region))
                .build()
            )
        elif service == "vpc_v2":
            client = (
                VpcClientV2.new_builder()
                .with_credentials(credentials)
                .with_region(VpcRegion.value_of(self.region))
                .build()
            )
        elif service == "ecs":
            client = (
                EcsClient.new_builder()
                .with_credentials(credentials)
                .with_region(EcsRegion.value_of(self.region))
                .build()
            )
        elif service == "er":
            client = (
                ErClient.new_builder()
                .with_credentials(credentials)
                .with_region(ErRegion.value_of(self.region))
                .build()
            )
        elif service == "evs":
            client = (
                EvsClient.new_builder()
                .with_credentials(credentials)
                .with_region(EvsRegion.value_of(self.region))
                .build()
            )
        elif service == "lts-transfer":
            client = (
                LtsClient.new_builder()
                .with_credentials(credentials)
                .with_region(LtsRegion.value_of(self.region))
                .build()
            )
        elif service == "tms":
            client = (
                TmsClient.new_builder()
                .with_credentials(globalCredentials)
                .with_region(TmsRegion.value_of("ap-southeast-1"))
                .build()
            )
        elif service == "cbr":
            client = (
                CbrClient.new_builder()
                .with_credentials(credentials)
                .with_region(CbrRegion.value_of(self.region))
                .build()
            )
        elif service in ["iam-user", "iam-policy"]:
            client = (
                IamClientV5.new_builder()
                .with_credentials(globalCredentials)
                .with_region(iam_region_v5.IamRegion.value_of(self.region))
                .build()
            )
        elif service == "iam-v3":
            client = (
                IamClientV3.new_builder()
                .with_credentials(globalCredentials)
                .with_region(iam_region_v3.value_of(self.region))
                .build()
            )
        elif service == "config":
            client = (
                ConfigClient.new_builder()
                .with_credentials(globalCredentials)
                .with_region(ConfigRegion.value_of("cn-north-4"))
                .build()
            )
        elif service == "deh":
            client = (
                DeHClient.new_builder()
                .with_credentials(credentials)
                .with_region(DeHRegion.value_of(self.region))
                .build()
            )
        elif service == "obs":
            client = self.region_client(service, self.region)
        elif service == "ces":
            client = (
                CesClient.new_builder()
                .with_credentials(credentials)
                .with_region(CesRegion.value_of(self.region))
                .build()
            )
        elif service == "smn":
            client = (
                SmnClient.new_builder()
                .with_credentials(credentials)
                .with_region(SmnRegion.value_of(self.region))
                .build()
            )
        elif service == "kms":
            client = (
                KmsClient.new_builder()
                .with_credentials(credentials)
                .with_region(KmsRegion.value_of(self.region))
                .build()
            )
        elif service == "functiongraph":
            client = (
                FunctionGraphClient.new_builder()
                .with_credentials(credentials)
                .with_region(FunctionGraphRegion.value_of(self.region))
                .build()
            )
        elif service == "eg":
            client = (
                EgClient.new_builder()
                .with_credentials(credentials)
                .with_region(EgRegion.value_of(self.region))
                .build()
            )
        elif service in ["elb_loadbalancer", "elb_listener"]:
            client = (
                ElbClient.new_builder()
                .with_credentials(credentials)
                .with_region(ElbRegion.value_of(self.region))
                .build()
            )
        elif service == "eip":
            client = (
                EipClient.new_builder()
                .with_credentials(credentials)
                .with_region(EipRegion.value_of(self.region))
                .build()
            )
        elif service == "eip_v2":
            client = (
                EipClientV2.new_builder()
                .with_credentials(credentials)
                .with_region(EipRegionV2.value_of(self.region))
                .build()
            )
        elif service == "geip":
            client = (
                GeipClient.new_builder()
                .with_credentials(credentials)
                .with_region(GeipRegion.value_of(self.region))
                .build()
            )
        elif service == "ims":
            client = (
                ImsClient.new_builder()
                .with_credentials(credentials)
                .with_region(ImsRegion.value_of(self.region))
                .build()
            )
        elif (
                service == "cbr-backup" or service == "cbr-vault" or service == "cbr-policy"
        ):
            client = (
                CbrClient.new_builder()
                .with_credentials(credentials)
                .with_region(CbrRegion.value_of(self.region))
                .build()
            )
        elif service == "smn":
            client = (
                SmnClient.new_builder()
                .with_credentials(credentials)
                .with_region(SmnRegion.value_of(self.region))
                .build()
            )
        elif service in ["nat_gateway", "nat_snat_rule", "nat_dnat_rule"]:
            client = (
                NatClient.new_builder()
                .with_credentials(credentials)
                .with_region(NatRegion.value_of(self.region))
                .build()
            )
        elif service == "secmaster":
            client = (
                SecMasterClient.new_builder()
                .with_credentials(credentials)
                .with_region(SecMasterRegion.value_of(self.region))
                .build()
            )
        elif service == "hss":
            client = (
                HssClient.new_builder()
                .with_credentials(credentials)
                .with_region(HssRegion.value_of(self.region))
                .build()
            )
        elif service == "cts-tracker":
            client = (
                CtsClient.new_builder()
                .with_credentials(credentials)
                .with_region(CtsRegion.value_of(self.region))
                .build()
            )
        elif service == "cts-notification-smn":
            client = (
                CtsClient.new_builder()
                .with_credentials(credentials)
                .with_region(CtsRegion.value_of(self.region))
                .build()
            )
        elif service == "cts-notification-func":
            client = (
                CtsClient.new_builder()
                .with_credentials(credentials)
                .with_region(CtsRegion.value_of(self.region))
                .build()
            )
        elif service == "sfsturbo":
            client = (
                SFSTurboClient.new_builder()
                .with_credentials(credentials)
                .with_region(SFSTurboRegion.value_of(self.region))
                .build()
            )
        elif service == "cbr":
            client = (
                CbrClient.new_builder()
                .with_credentials(credentials)
                .with_region(CbrRegion.value_of(self.region))
                .build()
            )
        elif service == "coc":
            client = (
                CocClient.new_builder()
                .with_credentials(globalCredentials)
                .with_region(CocRegion.value_of("cn-north-4"))
                .build()
            )
        elif service in ["org-policy", "org-unit", "org-account"]:
            client = (
                OrganizationsClient.new_builder()
                .with_credentials(globalCredentials)
                .with_region(OrganizationsRegion.CN_NORTH_4)
                .build()
            )
        elif service == "ram":
            client = (
                RamClient.new_builder()
                .with_credentials(globalCredentials)
                .with_region(RamRegion.CN_NORTH_4)
                .build()
            )
        elif service == "antiddos":
            client = (
                AntiDDoSClient.new_builder()
                .with_credentials(credentials)
                .with_region(AntiDDoSRegion.value_of(self.region))
                .build()
            )
        elif service == 'kafka':
            client = (
                KafkaClient.new_builder()
                .with_credentials(credentials)
                .with_region(KafkaRegion.value_of(self.region))
                .build()
            )
<<<<<<< HEAD
        elif service == 'apig' or service in ['apig-api', 'apig-stage', 'apig-api-groups', 'apig-instance']:
            client = (
                ApigClient.new_builder()
                .with_credentials(credentials)
                .with_region(ApigRegion.value_of(self.region))
                .build()
            )

=======
        elif service in ['swr', 'swr-image']:
            client = (
                SwrClient.new_builder()
                .with_credentials(credentials)
                .with_region(SwrRegion.value_of(self.region))
                .build()
            )
        elif service == 'scm':
            client = (
                ScmClient.new_builder()
                .with_credentials(globalCredentials)
                .with_region(ScmRegion.value_of("ap-southeast-1"))
                .build()
            )
        elif service == 'dc':
            client = (
                DcClient.new_builder()
                .with_credentials(credentials)
                .with_region(DcRegion.value_of(self.region))
                .build()
            )
        elif service == "cc":
            client = (
                CcClient.new_builder()
                .with_credentials(globalCredentials)
                .with_region(CcRegion.CN_NORTH_4)
                .build()
            )
        elif service == "bms":
            client = (
                BmsClient.new_builder()
                .with_credentials(credentials)
                .with_region(BmsRegion.value_of(self.region))
                .build()
            )
        elif service == "rds":
            client = (
                RdsClient.new_builder()
                .with_credentials(credentials)
                .with_region(RdsRegion.value_of(self.region))
                .build()
            )
        elif service == 'aom':
            client = (
                AomClient.new_builder()
                .with_credentials(credentials)
                .with_region(AomRegion.value_of(self.region))
                .build()
            )
>>>>>>> 5e8b52ee
        return client

    def region_client(self, service, region):
        ak = self.ak
        sk = self.sk
        token = self.token

        if self.ak is None or self.sk is None:
            basic_provider = (
                MetadataCredentialProvider.get_basic_credential_metadata_provider()
            )
            credentials = basic_provider.get_credentials()
            ak = credentials.ak
            sk = credentials.sk
            token = credentials.security_token

        if service == "obs":
            server = "https://obs." + region + ".myhuaweicloud.com"
            client = ObsClient(
                access_key_id=ak,
                secret_access_key=sk,
                server=server,
                security_token=token,
            )
        return client

    def request(self, service):
        if service == "vpc" or service == "vpc_v2":
            request = ListSecurityGroupsRequest()
        elif service == "evs":
            request = ListVolumesRequest()
        elif service == "er":
            request = ListEnterpriseRoutersRequest()
        elif service == "cc":
            request = ListCentralNetworksRequest()
        elif service == "lts-transfer":
            request = ListTransfersRequest()
        elif service == "config":
            request = ShowTrackerConfigRequest()
        elif service == "ecs":
            request = ListServersDetailsRequest(
                not_tags="__type_baremetal"
            )
        elif service == "deh":
            request = ListDedicatedHostsRequest()
        elif service == "obs":
            request = True
        elif service == "iam-user":
            request = ListUsersV5Request()
        elif service == "iam-policy":
            request = ListPoliciesV5Request()
        elif service == "ces":
            request = ListAlarmRulesRequest()
        elif service == "org-policy":
            request = ListPoliciesRequest()
        elif service == "org-unit":
            request = ListOrganizationalUnitsRequest()
        elif service == "org-account":
            request = ListAccountsRequest()

        elif service == "kms":
            request = ListKeysRequest()
            request.body = ListKeysRequestBody(key_spec="ALL")
        elif service == "functiongraph":
            request = ListFunctionsRequest()
        elif service == "elb_loadbalancer":
            request = ListLoadBalancersRequest()
        elif service == "elb_listener":
            request = ListListenersRequest()
        elif service == "eip":
            request = ListPublicipsRequest()
        elif service == "ims":
            request = ListImagesRequest()
        elif service == "smn":
            request = ListTopicsRequest()
        elif service == "nat_gateway":
            request = ListNatGatewaysRequest()
        elif service == "nat_snat_rule":
            request = ListNatGatewaySnatRulesRequest()
        elif service == "nat_dnat_rule":
            request = ListNatGatewayDnatRulesRequest()
        elif service == "secmaster":
            request = ListWorkspacesRequest()
        elif service == "hss":
            request = ListHostStatusRequest()
        elif service == "cts-tracker":
            request = ListTrackersRequest()
        elif service == "cts-notification-smn":
            request = ListNotificationsRequest()
            request.notification_type = "smn"
        elif service == "cts-notification-func":
            request = ListNotificationsRequest()
            request.notification_type = "fun"
        elif service == "cbr-backup":
            request = ListBackupsRequest()
            request.show_replication = True
        elif service == "cbr-vault":
            request = ListVaultRequest()
        elif service == "sfsturbo":
            request = ListSharesRequest()
        elif service == "coc":
            request = ListInstanceCompliantRequest()
        elif service == "ram":
            request = SearchResourceShareAssociationsRequest()
            request.body = SearchResourceShareAssociationsReqBody(
                association_type="principal", association_status="associated"
            )
        elif service == "antiddos":
            request = ListDDosStatusRequest()
        elif service == 'kafka':
            request = ListInstancesRequest()
<<<<<<< HEAD
        elif service == 'apig-api':
            request = ListApisV2Request()
        elif service == 'apig-stage':
            request = ListEnvironmentsV2Request()
        elif service == 'apig-api-groups':
            request = ListApiGroupsV2Request()
        elif service == 'apig-instance':
            request = ListInstancesV2Request()
=======
        elif service == 'swr':
            request = ListReposDetailsRequest()
        elif service == 'swr-image':
            request = ListRepositoryTagsRequest()
        elif service == 'scm':
            request = ListCertificatesRequest()
            request.expired_days_since = 1095
        elif service == 'dc':
            request = ListDirectConnectsRequest()
        elif service == "bms":
            request = ListBareMetalServerDetailsRequest()
        elif service == 'rds':
            request = RdsListInstancesRequest()
        elif service == 'eg':
            request = ListSubscriptionsRequest()
        elif service == 'aom':
            request = ListMetricOrEventAlarmRuleRequest()
>>>>>>> 5e8b52ee
        return request<|MERGE_RESOLUTION|>--- conflicted
+++ resolved
@@ -108,7 +108,6 @@
 from huaweicloudsdkrds.v3 import RdsClient, ListInstancesRequest as RdsListInstancesRequest
 from huaweicloudsdkrds.v3.region.rds_region import RdsRegion
 from huaweicloudsdkram.v1.region.ram_region import RamRegion
-<<<<<<< HEAD
 from huaweicloudsdkapig.v2 import (
     ApigClient, 
     ListApisV2Request,
@@ -117,7 +116,6 @@
     ListInstancesV2Request,
 )
 from huaweicloudsdkapig.v2.region.apig_region import ApigRegion
-=======
 from huaweicloudsdkswr.v2 import SwrClient, ListReposDetailsRequest, ListRepositoryTagsRequest
 from huaweicloudsdkswr.v2.region.swr_region import SwrRegion
 from huaweicloudsdkscm.v3 import ScmClient, ListCertificatesRequest
@@ -130,7 +128,6 @@
 
 from huaweicloudsdkdc.v3 import DcClient, ListDirectConnectsRequest
 from huaweicloudsdkdc.v3.region.dc_region import DcRegion
->>>>>>> 5e8b52ee
 
 from huaweicloudsdkcc.v3 import CcClient, ListCentralNetworksRequest
 from huaweicloudsdkcc.v3.region.cc_region import CcRegion
@@ -448,7 +445,6 @@
                 .with_region(KafkaRegion.value_of(self.region))
                 .build()
             )
-<<<<<<< HEAD
         elif service == 'apig' or service in ['apig-api', 'apig-stage', 'apig-api-groups', 'apig-instance']:
             client = (
                 ApigClient.new_builder()
@@ -456,8 +452,6 @@
                 .with_region(ApigRegion.value_of(self.region))
                 .build()
             )
-
-=======
         elif service in ['swr', 'swr-image']:
             client = (
                 SwrClient.new_builder()
@@ -507,7 +501,6 @@
                 .with_region(AomRegion.value_of(self.region))
                 .build()
             )
->>>>>>> 5e8b52ee
         return client
 
     def region_client(self, service, region):
@@ -619,7 +612,6 @@
             request = ListDDosStatusRequest()
         elif service == 'kafka':
             request = ListInstancesRequest()
-<<<<<<< HEAD
         elif service == 'apig-api':
             request = ListApisV2Request()
         elif service == 'apig-stage':
@@ -628,7 +620,6 @@
             request = ListApiGroupsV2Request()
         elif service == 'apig-instance':
             request = ListInstancesV2Request()
-=======
         elif service == 'swr':
             request = ListReposDetailsRequest()
         elif service == 'swr-image':
@@ -646,5 +637,4 @@
             request = ListSubscriptionsRequest()
         elif service == 'aom':
             request = ListMetricOrEventAlarmRuleRequest()
->>>>>>> 5e8b52ee
         return request