--- conflicted
+++ resolved
@@ -691,11 +691,8 @@
             request = ListCertificateAuthorityRequest()
         elif service == 'ccm-private-certificate':
             request = ListCertificateRequest()
-<<<<<<< HEAD
         elif service == 'vpcep-ep':
             request = ListEndpointsRequest()
-        return request
-=======
         return request
 
 
@@ -725,5 +722,4 @@
         project_id = request.topic_urn.split(":")[3]
         if project_id:
             http_info["path_params"]["project_id"] = project_id
-        return self._call_api(**http_info)
->>>>>>> 2940a3a2
+        return self._call_api(**http_info)