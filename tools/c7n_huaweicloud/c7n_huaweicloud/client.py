# Copyright The Cloud Custodian Authors.
# SPDX-License-Identifier: Apache-2.0

import logging
import os
import sys

from huaweicloudsdkconfig.v1 import ConfigClient, ShowTrackerConfigRequest
from huaweicloudsdkconfig.v1.region.config_region import ConfigRegion
from huaweicloudsdkcore.auth.credentials import BasicCredentials, GlobalCredentials
from huaweicloudsdkcore.auth.provider import MetadataCredentialProvider
from huaweicloudsdkecs.v2 import EcsClient, ListServersDetailsRequest
from huaweicloudsdkecs.v2.region.ecs_region import EcsRegion
from huaweicloudsdkbms.v1 import BmsClient, ListBareMetalServerDetailsRequest
from huaweicloudsdkbms.v1.region.bms_region import BmsRegion
from huaweicloudsdkevs.v2 import EvsClient, ListVolumesRequest
from huaweicloudsdkevs.v2.region.evs_region import EvsRegion
from huaweicloudsdkiam.v5 import (
    IamClient as IamClientV5,
    ListUsersV5Request,
    ListPoliciesV5Request,
)
from huaweicloudsdkiam.v5.region import iam_region as iam_region_v5
from huaweicloudsdkiam.v3 import IamClient as IamClientV3
from huaweicloudsdkiam.v3.region.iam_region import IamRegion as iam_region_v3
from huaweicloudsdkvpc.v2 import ListSecurityGroupsRequest
from huaweicloudsdkvpc.v2.vpc_client import VpcClient as VpcClientV2
from huaweicloudsdkvpc.v3.region.vpc_region import VpcRegion
from huaweicloudsdkvpc.v3.vpc_client import VpcClient as VpcClientV3
from huaweicloudsdkfunctiongraph.v2 import FunctionGraphClient, ListFunctionsRequest
from huaweicloudsdkfunctiongraph.v2.region.functiongraph_region import (
    FunctionGraphRegion,
)
from huaweicloudsdktms.v1 import TmsClient
from huaweicloudsdktms.v1.region.tms_region import TmsRegion
from huaweicloudsdklts.v2 import LtsClient, ListTransfersRequest
from huaweicloudsdklts.v2.region.lts_region import LtsRegion
from huaweicloudsdkdeh.v1 import DeHClient, ListDedicatedHostsRequest
from huaweicloudsdkdeh.v1.region.deh_region import DeHRegion
from huaweicloudsdker.v3 import ErClient, ListEnterpriseRoutersRequest
from huaweicloudsdker.v3.region.er_region import ErRegion
from obs import ObsClient
from huaweicloudsdkces.v2 import CesClient, ListAlarmRulesRequest
from huaweicloudsdkces.v2.region.ces_region import CesRegion
from huaweicloudsdkkafka.v2 import KafkaClient, ListInstancesRequest
from huaweicloudsdkkafka.v2.region.kafka_region import KafkaRegion
from huaweicloudsdkkms.v2 import KmsClient, ListKeysRequest, ListKeysRequestBody
from huaweicloudsdkkms.v2.region.kms_region import KmsRegion
from huaweicloudsdkeg.v1 import EgClient
from huaweicloudsdkeg.v1.region.eg_region import EgRegion
from huaweicloudsdkelb.v3.region.elb_region import ElbRegion
from huaweicloudsdkelb.v3 import (
    ElbClient,
    ListLoadBalancersRequest,
    ListListenersRequest,
)
from huaweicloudsdkeg.v1 import ListSubscriptionsRequest
from huaweicloudsdkeip.v3.region.eip_region import EipRegion
from huaweicloudsdkeip.v3 import EipClient, ListPublicipsRequest
from huaweicloudsdkeip.v2 import EipClient as EipClientV2
from huaweicloudsdkeip.v2.region.eip_region import EipRegion as EipRegionV2
from huaweicloudsdkgeip.v3.region.geip_region import GeipRegion
from huaweicloudsdkgeip.v3 import GeipClient
from huaweicloudsdkims.v2.region.ims_region import ImsRegion
from huaweicloudsdkims.v2 import ImsClient, ListImagesRequest
from huaweicloudsdkcbr.v1.region.cbr_region import CbrRegion
from huaweicloudsdkcbr.v1 import CbrClient
from huaweicloudsdksmn.v2.region.smn_region import SmnRegion
from huaweicloudsdksmn.v2 import SmnClient, ListTopicsRequest
from huaweicloudsdknat.v2.region.nat_region import NatRegion
from huaweicloudsdknat.v2 import (
    ListNatGatewaysRequest,
    NatClient,
    ListNatGatewaySnatRulesRequest,
    ListNatGatewayDnatRulesRequest,
)
from huaweicloudsdkcts.v3 import (
    CtsClient,
    ListTrackersRequest,
    ListNotificationsRequest,
)
from huaweicloudsdkcts.v3.region.cts_region import CtsRegion
from huaweicloudsdkcbr.v1 import ListBackupsRequest, ListVaultRequest
from huaweicloudsdksfsturbo.v1 import SFSTurboClient, ListSharesRequest
from huaweicloudsdksfsturbo.v1.region.sfsturbo_region import SFSTurboRegion
from huaweicloudsdkcoc.v1 import CocClient, ListInstanceCompliantRequest
from huaweicloudsdkcoc.v1.region.coc_region import CocRegion
from huaweicloudsdkorganizations.v1 import (
    OrganizationsClient,
    ListAccountsRequest,
    ListOrganizationalUnitsRequest,
    ListPoliciesRequest,
)
from huaweicloudsdkorganizations.v1.region.organizations_region import (
    OrganizationsRegion,
)
from huaweicloudsdkantiddos.v1 import AntiDDoSClient, ListDDosStatusRequest
from huaweicloudsdkantiddos.v1.region.antiddos_region import AntiDDoSRegion
from huaweicloudsdksecmaster.v2 import ListWorkspacesRequest, SecMasterClient
from huaweicloudsdksecmaster.v2.region.secmaster_region import SecMasterRegion
from huaweicloudsdkhss.v5 import ListHostStatusRequest, HssClient
from huaweicloudsdkhss.v5.region.hss_region import HssRegion
from huaweicloudsdkram.v1 import (
    RamClient,
    SearchResourceShareAssociationsRequest,
    SearchResourceShareAssociationsReqBody,
)
from huaweicloudsdkrds.v3 import RdsClient, ListInstancesRequest as RdsListInstancesRequest
from huaweicloudsdkrds.v3.region.rds_region import RdsRegion
from huaweicloudsdkram.v1.region.ram_region import RamRegion
from huaweicloudsdkrocketmq.v2 import (
    RocketMQClient, ListInstancesRequest as RocketMQListInstancesRequest
)
from huaweicloudsdkrocketmq.v2.region.rocketmq_region import RocketMQRegion
from huaweicloudsdkswr.v2 import SwrClient, ListReposDetailsRequest, ListRepositoryTagsRequest
from huaweicloudsdkswr.v2.region.swr_region import SwrRegion
from huaweicloudsdkscm.v3 import ScmClient, ListCertificatesRequest
from huaweicloudsdkscm.v3.region.scm_region import ScmRegion
<<<<<<< HEAD
=======
from huaweicloudsdkaom.v2 import (
    AomClient,
    ListMetricOrEventAlarmRuleRequest
)
from huaweicloudsdkaom.v2.region.aom_region import AomRegion

>>>>>>> 5e8b52ee
from huaweicloudsdkdc.v3 import DcClient, ListDirectConnectsRequest
from huaweicloudsdkdc.v3.region.dc_region import DcRegion
from huaweicloudsdkcc.v3 import CcClient, ListCentralNetworksRequest
from huaweicloudsdkcc.v3.region.cc_region import CcRegion

log = logging.getLogger("custodian.huaweicloud.client")


class Session:
    """Session"""

    def __init__(self, options=None):
        self.token = None
        self.domain_id = None
        self.region = None
        self.ak = None
        self.sk = None

        if options is not None:
            self.ak = options.get("access_key_id")
            self.sk = options.get("secret_access_key")
            self.token = options.get("security_token")
            self.domain_id = options.get("domain_id")
            self.region = options.get("region")

        self.ak = self.ak or os.getenv("HUAWEI_ACCESS_KEY_ID")
        self.sk = self.sk or os.getenv("HUAWEI_SECRET_ACCESS_KEY")
        self.region = self.region or os.getenv("HUAWEI_DEFAULT_REGION")

        if not self.region:
            log.error(
                "No default region set. Specify a default via HUAWEI_DEFAULT_REGION."
            )
            sys.exit(1)

    def client(self, service):
        if self.ak is None or self.sk is None:
            # basic
            basic_provider = (
                MetadataCredentialProvider.get_basic_credential_metadata_provider()
            )
            credentials = basic_provider.get_credentials()

            # global
            global_provider = (
                MetadataCredentialProvider.get_global_credential_metadata_provider()
            )
            globalCredentials = global_provider.get_credentials()
        else:
            credentials = BasicCredentials(
                self.ak, self.sk, os.getenv("HUAWEI_PROJECT_ID")
            ).with_security_token(self.token)
            globalCredentials = (GlobalCredentials(self.ak, self.sk, self.domain_id)
                                 .with_security_token(self.token))
        client = None
        if service == "vpc":
            client = (
                VpcClientV3.new_builder()
                .with_credentials(credentials)
                .with_region(VpcRegion.value_of(self.region))
                .build()
            )
        elif service == "vpc_v2":
            client = (
                VpcClientV2.new_builder()
                .with_credentials(credentials)
                .with_region(VpcRegion.value_of(self.region))
                .build()
            )
        elif service == "ecs":
            client = (
                EcsClient.new_builder()
                .with_credentials(credentials)
                .with_region(EcsRegion.value_of(self.region))
                .build()
            )
        elif service == "er":
            client = (
                ErClient.new_builder()
                .with_credentials(credentials)
                .with_region(ErRegion.value_of(self.region))
                .build()
            )
        elif service == "evs":
            client = (
                EvsClient.new_builder()
                .with_credentials(credentials)
                .with_region(EvsRegion.value_of(self.region))
                .build()
            )
        elif service == "lts-transfer":
            client = (
                LtsClient.new_builder()
                .with_credentials(credentials)
                .with_region(LtsRegion.value_of(self.region))
                .build()
            )
        elif service == "tms":
            client = (
                TmsClient.new_builder()
                .with_credentials(globalCredentials)
                .with_region(TmsRegion.value_of("ap-southeast-1"))
                .build()
            )
        elif service == "cbr":
            client = (
                CbrClient.new_builder()
                .with_credentials(credentials)
                .with_region(CbrRegion.value_of(self.region))
                .build()
            )
        elif service in ["iam-user", "iam-policy"]:
            client = (
                IamClientV5.new_builder()
                .with_credentials(globalCredentials)
                .with_region(iam_region_v5.IamRegion.value_of(self.region))
                .build()
            )
        elif service == "iam-v3":
            client = (
                IamClientV3.new_builder()
                .with_credentials(globalCredentials)
                .with_region(iam_region_v3.value_of(self.region))
                .build()
            )
        elif service == "config":
            client = (
                ConfigClient.new_builder()
                .with_credentials(globalCredentials)
                .with_region(ConfigRegion.value_of("cn-north-4"))
                .build()
            )
        elif service == "deh":
            client = (
                DeHClient.new_builder()
                .with_credentials(credentials)
                .with_region(DeHRegion.value_of(self.region))
                .build()
            )
        elif service == "obs":
            client = self.region_client(service, self.region)
        elif service == "ces":
            client = (
                CesClient.new_builder()
                .with_credentials(credentials)
                .with_region(CesRegion.value_of(self.region))
                .build()
            )
        elif service == "smn":
            client = (
                SmnClient.new_builder()
                .with_credentials(credentials)
                .with_region(SmnRegion.value_of(self.region))
                .build()
            )
        elif service == "kms":
            client = (
                KmsClient.new_builder()
                .with_credentials(credentials)
                .with_region(KmsRegion.value_of(self.region))
                .build()
            )
        elif service == "functiongraph":
            client = (
                FunctionGraphClient.new_builder()
                .with_credentials(credentials)
                .with_region(FunctionGraphRegion.value_of(self.region))
                .build()
            )
        elif service == "eg":
            client = (
                EgClient.new_builder()
                .with_credentials(credentials)
                .with_region(EgRegion.value_of(self.region))
                .build()
            )
        elif service in ["elb_loadbalancer", "elb_listener"]:
            client = (
                ElbClient.new_builder()
                .with_credentials(credentials)
                .with_region(ElbRegion.value_of(self.region))
                .build()
            )
        elif service == "eip":
            client = (
                EipClient.new_builder()
                .with_credentials(credentials)
                .with_region(EipRegion.value_of(self.region))
                .build()
            )
        elif service == "eip_v2":
            client = (
                EipClientV2.new_builder()
                .with_credentials(credentials)
                .with_region(EipRegionV2.value_of(self.region))
                .build()
            )
        elif service == "geip":
            client = (
                GeipClient.new_builder()
                .with_credentials(credentials)
                .with_region(GeipRegion.value_of(self.region))
                .build()
            )
        elif service == "ims":
            client = (
                ImsClient.new_builder()
                .with_credentials(credentials)
                .with_region(ImsRegion.value_of(self.region))
                .build()
            )
        elif (
                service == "cbr-backup" or service == "cbr-vault" or service == "cbr-policy"
        ):
            client = (
                CbrClient.new_builder()
                .with_credentials(credentials)
                .with_region(CbrRegion.value_of(self.region))
                .build()
            )
        elif service == "smn":
            client = (
                SmnClient.new_builder()
                .with_credentials(credentials)
                .with_region(SmnRegion.value_of(self.region))
                .build()
            )
        elif service in ["nat_gateway", "nat_snat_rule", "nat_dnat_rule"]:
            client = (
                NatClient.new_builder()
                .with_credentials(credentials)
                .with_region(NatRegion.value_of(self.region))
                .build()
            )
        elif service == "secmaster":
            client = (
                SecMasterClient.new_builder()
                .with_credentials(credentials)
                .with_region(SecMasterRegion.value_of(self.region))
                .build()
            )
        elif service == "hss":
            client = (
                HssClient.new_builder()
                .with_credentials(credentials)
                .with_region(HssRegion.value_of(self.region))
                .build()
            )
        elif service == "cts-tracker":
            client = (
                CtsClient.new_builder()
                .with_credentials(credentials)
                .with_region(CtsRegion.value_of(self.region))
                .build()
            )
        elif service == "cts-notification-smn":
            client = (
                CtsClient.new_builder()
                .with_credentials(credentials)
                .with_region(CtsRegion.value_of(self.region))
                .build()
            )
        elif service == "cts-notification-func":
            client = (
                CtsClient.new_builder()
                .with_credentials(credentials)
                .with_region(CtsRegion.value_of(self.region))
                .build()
            )
        elif service == "sfsturbo":
            client = (
                SFSTurboClient.new_builder()
                .with_credentials(credentials)
                .with_region(SFSTurboRegion.value_of(self.region))
                .build()
            )
        elif service == "cbr":
            client = (
                CbrClient.new_builder()
                .with_credentials(credentials)
                .with_region(CbrRegion.value_of(self.region))
                .build()
            )
        elif service == "coc":
            client = (
                CocClient.new_builder()
                .with_credentials(globalCredentials)
                .with_region(CocRegion.value_of("cn-north-4"))
                .build()
            )
        elif service in ["org-policy", "org-unit", "org-account"]:
            client = (
                OrganizationsClient.new_builder()
                .with_credentials(globalCredentials)
                .with_region(OrganizationsRegion.CN_NORTH_4)
                .build()
            )
        elif service == "ram":
            client = (
                RamClient.new_builder()
                .with_credentials(globalCredentials)
                .with_region(RamRegion.CN_NORTH_4)
                .build()
            )
        elif service == "antiddos":
            client = (
                AntiDDoSClient.new_builder()
                .with_credentials(credentials)
                .with_region(AntiDDoSRegion.value_of(self.region))
                .build()
            )
        elif service == 'kafka':
            client = (
                KafkaClient.new_builder()
                .with_credentials(credentials)
                .with_region(KafkaRegion.value_of(self.region))
                .build()
            )
        elif service == 'reliability':
            client = (
                RocketMQClient.new_builder()
                .with_credentials(credentials)
                .with_region(RocketMQRegion.value_of(self.region))
                .build()
            )
        elif service in ['swr', 'swr-image']:
            client = (
                SwrClient.new_builder()
                .with_credentials(credentials)
                .with_region(SwrRegion.value_of(self.region))
                .build()
            )
        elif service == 'scm':
            client = (
                ScmClient.new_builder()
                .with_credentials(globalCredentials)
                .with_region(ScmRegion.value_of("ap-southeast-1"))
                .build()
            )
        elif service == 'dc':
            client = (
                DcClient.new_builder()
                .with_credentials(credentials)
                .with_region(DcRegion.value_of(self.region))
                .build()
            )
        elif service == "cc":
            client = (
                CcClient.new_builder()
                .with_credentials(globalCredentials)
                .with_region(CcRegion.CN_NORTH_4)
                .build()
            )
        elif service == "bms":
            client = (
                BmsClient.new_builder()
                .with_credentials(credentials)
                .with_region(BmsRegion.value_of(self.region))
                .build()
            )
        elif service == "rds":
            client = (
                RdsClient.new_builder()
                .with_credentials(credentials)
                .with_region(RdsRegion.value_of(self.region))
                .build()
            )
<<<<<<< HEAD

        elif service in ['swr', 'swr-image']:
            client = (
                SwrClient.new_builder()
                .with_credentials(credentials)
                .with_region(SwrRegion.value_of(self.region))
=======
        elif service == 'aom':
            client = (
                AomClient.new_builder()
                .with_credentials(credentials)
                .with_region(AomRegion.value_of(self.region))
>>>>>>> 5e8b52ee
                .build()
            )
        return client

    def region_client(self, service, region):
        ak = self.ak
        sk = self.sk
        token = self.token

        if self.ak is None or self.sk is None:
            basic_provider = (
                MetadataCredentialProvider.get_basic_credential_metadata_provider()
            )
            credentials = basic_provider.get_credentials()
            ak = credentials.ak
            sk = credentials.sk
            token = credentials.security_token

        if service == "obs":
            server = "https://obs." + region + ".myhuaweicloud.com"
            client = ObsClient(
                access_key_id=ak,
                secret_access_key=sk,
                server=server,
                security_token=token,
            )
        return client

    def request(self, service):
        if service == "vpc" or service == "vpc_v2":
            request = ListSecurityGroupsRequest()
        elif service == "evs":
            request = ListVolumesRequest()
        elif service == "er":
            request = ListEnterpriseRoutersRequest()
        elif service == "cc":
            request = ListCentralNetworksRequest()
        elif service == "lts-transfer":
            request = ListTransfersRequest()
        elif service == "config":
            request = ShowTrackerConfigRequest()
        elif service == "ecs":
            request = ListServersDetailsRequest(
                not_tags="__type_baremetal"
            )
        elif service == "deh":
            request = ListDedicatedHostsRequest()
        elif service == "obs":
            request = True
        elif service == "iam-user":
            request = ListUsersV5Request()
        elif service == "iam-policy":
            request = ListPoliciesV5Request()
        elif service == "ces":
            request = ListAlarmRulesRequest()
        elif service == "org-policy":
            request = ListPoliciesRequest()
        elif service == "org-unit":
            request = ListOrganizationalUnitsRequest()
        elif service == "org-account":
            request = ListAccountsRequest()

        elif service == "kms":
            request = ListKeysRequest()
            request.body = ListKeysRequestBody(key_spec="ALL")
        elif service == "functiongraph":
            request = ListFunctionsRequest()
        elif service == "elb_loadbalancer":
            request = ListLoadBalancersRequest()
        elif service == "elb_listener":
            request = ListListenersRequest()
        elif service == "eip":
            request = ListPublicipsRequest()
        elif service == "ims":
            request = ListImagesRequest()
        elif service == "smn":
            request = ListTopicsRequest()
        elif service == "nat_gateway":
            request = ListNatGatewaysRequest()
        elif service == "nat_snat_rule":
            request = ListNatGatewaySnatRulesRequest()
        elif service == "nat_dnat_rule":
            request = ListNatGatewayDnatRulesRequest()
        elif service == "secmaster":
            request = ListWorkspacesRequest()
        elif service == "hss":
            request = ListHostStatusRequest()
        elif service == "cts-tracker":
            request = ListTrackersRequest()
        elif service == "cts-notification-smn":
            request = ListNotificationsRequest()
            request.notification_type = "smn"
        elif service == "cts-notification-func":
            request = ListNotificationsRequest()
            request.notification_type = "fun"
        elif service == "cbr-backup":
            request = ListBackupsRequest()
            request.show_replication = True
        elif service == "cbr-vault":
            request = ListVaultRequest()
        elif service == "sfsturbo":
            request = ListSharesRequest()
        elif service == "coc":
            request = ListInstanceCompliantRequest()
        elif service == "ram":
            request = SearchResourceShareAssociationsRequest()
            request.body = SearchResourceShareAssociationsReqBody(
                association_type="principal", association_status="associated"
            )
        elif service == "antiddos":
            request = ListDDosStatusRequest()
        elif service == 'kafka':
            request = ListInstancesRequest()
        elif service == 'reliability':
            request = RocketMQListInstancesRequest()
        elif service == 'swr':
            request = ListReposDetailsRequest()
        elif service == 'swr-image':
            request = ListRepositoryTagsRequest()
        elif service == 'scm':
            request = ListCertificatesRequest()
            request.expired_days_since = 1095
        elif service == 'dc':
            request = ListDirectConnectsRequest()
        elif service == "bms":
            request = ListBareMetalServerDetailsRequest()
        elif service == 'rds':
            request = RdsListInstancesRequest()
        elif service == 'eg':
            request = ListSubscriptionsRequest()
        elif service == 'aom':
            request = ListMetricOrEventAlarmRuleRequest()
        return request<|MERGE_RESOLUTION|>--- conflicted
+++ resolved
@@ -116,15 +116,11 @@
 from huaweicloudsdkswr.v2.region.swr_region import SwrRegion
 from huaweicloudsdkscm.v3 import ScmClient, ListCertificatesRequest
 from huaweicloudsdkscm.v3.region.scm_region import ScmRegion
-<<<<<<< HEAD
-=======
 from huaweicloudsdkaom.v2 import (
     AomClient,
     ListMetricOrEventAlarmRuleRequest
 )
 from huaweicloudsdkaom.v2.region.aom_region import AomRegion
-
->>>>>>> 5e8b52ee
 from huaweicloudsdkdc.v3 import DcClient, ListDirectConnectsRequest
 from huaweicloudsdkdc.v3.region.dc_region import DcRegion
 from huaweicloudsdkcc.v3 import CcClient, ListCentralNetworksRequest
@@ -492,20 +488,17 @@
                 .with_region(RdsRegion.value_of(self.region))
                 .build()
             )
-<<<<<<< HEAD
-
         elif service in ['swr', 'swr-image']:
             client = (
                 SwrClient.new_builder()
                 .with_credentials(credentials)
                 .with_region(SwrRegion.value_of(self.region))
-=======
+            )
         elif service == 'aom':
             client = (
                 AomClient.new_builder()
                 .with_credentials(credentials)
                 .with_region(AomRegion.value_of(self.region))
->>>>>>> 5e8b52ee
                 .build()
             )
         return client
