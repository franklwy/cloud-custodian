# Copyright The Cloud Custodian Authors.
# SPDX-License-Identifier: Apache-2.0

import logging
import os
import sys

from huaweicloudsdkconfig.v1 import ConfigClient, ShowTrackerConfigRequest
from huaweicloudsdkconfig.v1.region.config_region import ConfigRegion
from huaweicloudsdkcore.auth.credentials import BasicCredentials, GlobalCredentials
from huaweicloudsdkcore.auth.provider import MetadataCredentialProvider
from huaweicloudsdkecs.v2 import EcsClient, ListServersDetailsRequest
from huaweicloudsdkecs.v2.region.ecs_region import EcsRegion
from huaweicloudsdkbms.v1 import BmsClient, ListBareMetalServerDetailsRequest
from huaweicloudsdkbms.v1.region.bms_region import BmsRegion
from huaweicloudsdkevs.v2 import EvsClient, ListVolumesRequest
from huaweicloudsdkevs.v2.region.evs_region import EvsRegion
from huaweicloudsdkiam.v5 import (
    IamClient as IamClientV5,
    ListUsersV5Request,
    ListPoliciesV5Request,
)
from huaweicloudsdkiam.v5.region import iam_region as iam_region_v5
from huaweicloudsdkiam.v3 import IamClient as IamClientV3
from huaweicloudsdkiam.v3.region.iam_region import IamRegion as iam_region_v3
from huaweicloudsdkvpc.v2 import ListSecurityGroupsRequest
from huaweicloudsdkvpc.v2.vpc_client import VpcClient as VpcClientV2
from huaweicloudsdkvpc.v3.region.vpc_region import VpcRegion
from huaweicloudsdkvpc.v3.vpc_client import VpcClient as VpcClientV3
from huaweicloudsdkfunctiongraph.v2 import FunctionGraphClient, ListFunctionsRequest
from huaweicloudsdkfunctiongraph.v2.region.functiongraph_region import (
    FunctionGraphRegion,
)
from huaweicloudsdktms.v1 import TmsClient
from huaweicloudsdktms.v1.region.tms_region import TmsRegion
from huaweicloudsdklts.v2 import LtsClient, ListTransfersRequest
from huaweicloudsdklts.v2.region.lts_region import LtsRegion
from huaweicloudsdkdeh.v1 import DeHClient, ListDedicatedHostsRequest
from huaweicloudsdkdeh.v1.region.deh_region import DeHRegion
from huaweicloudsdker.v3 import ErClient, ListEnterpriseRoutersRequest
from huaweicloudsdker.v3.region.er_region import ErRegion
from obs import ObsClient
from huaweicloudsdkces.v2 import CesClient, ListAlarmRulesRequest
from huaweicloudsdkces.v2.region.ces_region import CesRegion
from huaweicloudsdkkafka.v2 import KafkaClient, ListInstancesRequest
from huaweicloudsdkkafka.v2.region.kafka_region import KafkaRegion
from huaweicloudsdkkms.v2 import KmsClient, ListKeysRequest, ListKeysRequestBody
from huaweicloudsdkkms.v2.region.kms_region import KmsRegion
from huaweicloudsdkeg.v1 import EgClient
from huaweicloudsdkeg.v1.region.eg_region import EgRegion
from huaweicloudsdkelb.v3.region.elb_region import ElbRegion
from huaweicloudsdkelb.v3 import (
    ElbClient,
    ListLoadBalancersRequest,
    ListListenersRequest,
)
from huaweicloudsdkeip.v3.region.eip_region import EipRegion
from huaweicloudsdkeip.v3 import EipClient, ListPublicipsRequest
from huaweicloudsdkeip.v2 import EipClient as EipClientV2
from huaweicloudsdkeip.v2.region.eip_region import EipRegion as EipRegionV2
from huaweicloudsdkgeip.v3.region.geip_region import GeipRegion
from huaweicloudsdkgeip.v3 import GeipClient
from huaweicloudsdkims.v2.region.ims_region import ImsRegion
from huaweicloudsdkims.v2 import ImsClient, ListImagesRequest
from huaweicloudsdkcbr.v1.region.cbr_region import CbrRegion
from huaweicloudsdkcbr.v1 import CbrClient
from huaweicloudsdksmn.v2.region.smn_region import SmnRegion
from huaweicloudsdksmn.v2 import SmnClient, ListTopicsRequest
from huaweicloudsdknat.v2.region.nat_region import NatRegion
from huaweicloudsdknat.v2 import (
    ListNatGatewaysRequest,
    NatClient,
    ListNatGatewaySnatRulesRequest,
    ListNatGatewayDnatRulesRequest,
)
from huaweicloudsdkcts.v3 import (
    CtsClient,
    ListTrackersRequest,
    ListNotificationsRequest,
)
from huaweicloudsdkcts.v3.region.cts_region import CtsRegion
from huaweicloudsdkcbr.v1 import ListBackupsRequest, ListVaultRequest
from huaweicloudsdksfsturbo.v1 import SFSTurboClient, ListSharesRequest
from huaweicloudsdksfsturbo.v1.region.sfsturbo_region import SFSTurboRegion
from huaweicloudsdkcoc.v1 import CocClient, ListInstanceCompliantRequest
from huaweicloudsdkcoc.v1.region.coc_region import CocRegion
from huaweicloudsdkorganizations.v1 import (
    OrganizationsClient,
    ListAccountsRequest,
    ListOrganizationalUnitsRequest,
    ListPoliciesRequest,
)
from huaweicloudsdkorganizations.v1.region.organizations_region import (
    OrganizationsRegion,
)
from huaweicloudsdkantiddos.v1 import AntiDDoSClient, ListDDosStatusRequest
from huaweicloudsdkantiddos.v1.region.antiddos_region import AntiDDoSRegion
from huaweicloudsdksecmaster.v2 import ListWorkspacesRequest, SecMasterClient
from huaweicloudsdksecmaster.v2.region.secmaster_region import SecMasterRegion
from huaweicloudsdkhss.v5 import ListHostStatusRequest, HssClient
from huaweicloudsdkhss.v5.region.hss_region import HssRegion
from huaweicloudsdkram.v1 import (
    RamClient,
    SearchResourceShareAssociationsRequest,
    SearchResourceShareAssociationsReqBody,
)
from huaweicloudsdkrds.v3 import RdsClient, ListInstancesRequest as RdsListInstancesRequest
from huaweicloudsdkrds.v3.region.rds_region import RdsRegion
from huaweicloudsdkram.v1.region.ram_region import RamRegion
from huaweicloudsdkscm.v3 import ScmClient, ListCertificatesRequest
from huaweicloudsdkscm.v3.region.scm_region import ScmRegion

from huaweicloudsdkdc.v3 import DcClient, ListDirectConnectsRequest
from huaweicloudsdkdc.v3.region.dc_region import DcRegion

from huaweicloudsdkcc.v3 import CcClient, ListCentralNetworksRequest
from huaweicloudsdkcc.v3.region.cc_region import CcRegion

log = logging.getLogger("custodian.huaweicloud.client")


class Session:
    """Session"""

    def __init__(self, options=None):
        self.token = None
        self.domain_id = None
        self.region = None
        self.ak = None
        self.sk = None

        if options is not None:
            self.ak = options.get("access_key_id")
            self.sk = options.get("secret_access_key")
            self.token = options.get("security_token")
            self.domain_id = options.get("domain_id")
            self.region = options.get("region")

        self.ak = self.ak or os.getenv("HUAWEI_ACCESS_KEY_ID")
        self.sk = self.sk or os.getenv("HUAWEI_SECRET_ACCESS_KEY")
        self.region = self.region or os.getenv("HUAWEI_DEFAULT_REGION")

        if not self.region:
            log.error(
                "No default region set. Specify a default via HUAWEI_DEFAULT_REGION."
            )
            sys.exit(1)

    def client(self, service):
        if self.ak is None or self.sk is None:
            # basic
            basic_provider = (
                MetadataCredentialProvider.get_basic_credential_metadata_provider()
            )
            credentials = basic_provider.get_credentials()

            # global
            global_provider = (
                MetadataCredentialProvider.get_global_credential_metadata_provider()
            )
            globalCredentials = global_provider.get_credentials()
        else:
            credentials = BasicCredentials(
                self.ak, self.sk, os.getenv("HUAWEI_PROJECT_ID")
            ).with_security_token(self.token)
            globalCredentials = (GlobalCredentials(self.ak, self.sk, self.domain_id)
                                 .with_security_token(self.token))
        client = None
        if service == "vpc":
            client = (
                VpcClientV3.new_builder()
                .with_credentials(credentials)
                .with_region(VpcRegion.value_of(self.region))
                .build()
            )
        elif service == "vpc_v2":
            client = (
                VpcClientV2.new_builder()
                .with_credentials(credentials)
                .with_region(VpcRegion.value_of(self.region))
                .build()
            )
        elif service == "ecs":
            client = (
                EcsClient.new_builder()
                .with_credentials(credentials)
                .with_region(EcsRegion.value_of(self.region))
                .build()
            )
        elif service == "er":
            client = (
                ErClient.new_builder()
                .with_credentials(credentials)
                .with_region(ErRegion.value_of(self.region))
                .build()
            )
        elif service == "evs":
            client = (
                EvsClient.new_builder()
                .with_credentials(credentials)
                .with_region(EvsRegion.value_of(self.region))
                .build()
            )
        elif service == "lts-transfer":
            client = (
                LtsClient.new_builder()
                .with_credentials(credentials)
                .with_region(LtsRegion.value_of(self.region))
                .build()
            )
        elif service == "tms":
            client = (
                TmsClient.new_builder()
                .with_credentials(globalCredentials)
                .with_region(TmsRegion.value_of("ap-southeast-1"))
                .build()
            )
        elif service == "cbr":
            client = (
                CbrClient.new_builder()
                .with_credentials(credentials)
                .with_region(CbrRegion.value_of(self.region))
                .build()
            )
        elif service in ["iam-user", "iam-policy"]:
            client = (
                IamClientV5.new_builder()
                .with_credentials(globalCredentials)
                .with_region(iam_region_v5.IamRegion.value_of(self.region))
                .build()
            )
        elif service == "iam-v3":
            client = (
                IamClientV3.new_builder()
                .with_credentials(globalCredentials)
                .with_region(iam_region_v3.value_of(self.region))
                .build()
            )
        elif service == "config":
            client = (
                ConfigClient.new_builder()
                .with_credentials(globalCredentials)
                .with_region(ConfigRegion.value_of("cn-north-4"))
                .build()
            )
        elif service == "deh":
            client = (
                DeHClient.new_builder()
                .with_credentials(credentials)
                .with_region(DeHRegion.value_of(self.region))
                .build()
            )
        elif service == "obs":
            client = self.region_client(service, self.region)
        elif service == "ces":
            client = (
                CesClient.new_builder()
                .with_credentials(credentials)
                .with_region(CesRegion.value_of(self.region))
                .build()
            )
        elif service == "smn":
            client = (
                SmnClient.new_builder()
                .with_credentials(credentials)
                .with_region(SmnRegion.value_of(self.region))
                .build()
            )
        elif service == "kms":
            client = (
                KmsClient.new_builder()
                .with_credentials(credentials)
                .with_region(KmsRegion.value_of(self.region))
                .build()
            )
        elif service == "functiongraph":
            client = (
                FunctionGraphClient.new_builder()
                .with_credentials(credentials)
                .with_region(FunctionGraphRegion.value_of(self.region))
                .build()
            )
        elif service == "eg":
            client = (
                EgClient.new_builder()
                .with_credentials(credentials)
                .with_region(EgRegion.value_of(self.region))
                .build()
            )
        elif service in ["elb_loadbalancer", "elb_listener"]:
            client = (
                ElbClient.new_builder()
                .with_credentials(credentials)
                .with_region(ElbRegion.value_of(self.region))
                .build()
            )
        elif service == "eip":
            client = (
                EipClient.new_builder()
                .with_credentials(credentials)
                .with_region(EipRegion.value_of(self.region))
                .build()
            )
        elif service == "eip_v2":
            client = (
                EipClientV2.new_builder()
                .with_credentials(credentials)
                .with_region(EipRegionV2.value_of(self.region))
                .build()
            )
        elif service == "geip":
            client = (
                GeipClient.new_builder()
                .with_credentials(credentials)
                .with_region(GeipRegion.value_of(self.region))
                .build()
            )
        elif service == "ims":
            client = (
                ImsClient.new_builder()
                .with_credentials(credentials)
                .with_region(ImsRegion.value_of(self.region))
                .build()
            )
        elif (
            service == "cbr-backup" or service == "cbr-vault" or service == "cbr-policy"
        ):
            client = (
                CbrClient.new_builder()
                .with_credentials(credentials)
                .with_region(CbrRegion.value_of(self.region))
                .build()
            )
        elif service == "smn":
            client = (
                SmnClient.new_builder()
                .with_credentials(credentials)
                .with_region(SmnRegion.value_of(self.region))
                .build()
            )
        elif service in ["nat_gateway", "nat_snat_rule", "nat_dnat_rule"]:
            client = (
                NatClient.new_builder()
                .with_credentials(credentials)
                .with_region(NatRegion.value_of(self.region))
                .build()
            )
        elif service == "secmaster":
            client = (
                SecMasterClient.new_builder()
                .with_credentials(credentials)
                .with_region(SecMasterRegion.value_of(self.region))
                .build()
            )
        elif service == "hss":
            client = (
                HssClient.new_builder()
                .with_credentials(credentials)
                .with_region(HssRegion.value_of(self.region))
                .build()
            )
        elif service == "cts-tracker":
            client = (
                CtsClient.new_builder()
                .with_credentials(credentials)
                .with_region(CtsRegion.value_of(self.region))
                .build()
            )
        elif service == "cts-notification-smn":
            client = (
                CtsClient.new_builder()
                .with_credentials(credentials)
                .with_region(CtsRegion.value_of(self.region))
                .build()
            )
        elif service == "cts-notification-func":
            client = (
                CtsClient.new_builder()
                .with_credentials(credentials)
                .with_region(CtsRegion.value_of(self.region))
                .build()
            )
        elif service == "sfsturbo":
            client = (
                SFSTurboClient.new_builder()
                .with_credentials(credentials)
                .with_region(SFSTurboRegion.value_of(self.region))
                .build()
            )
        elif service == "cbr":
            client = (
                CbrClient.new_builder()
                .with_credentials(credentials)
                .with_region(CbrRegion.value_of(self.region))
                .build()
            )
        elif service == "coc":
            client = (
                CocClient.new_builder()
                .with_credentials(globalCredentials)
                .with_region(CocRegion.value_of("cn-north-4"))
                .build()
            )
        elif service in ["org-policy", "org-unit", "org-account"]:
            client = (
                OrganizationsClient.new_builder()
                .with_credentials(globalCredentials)
                .with_region(OrganizationsRegion.CN_NORTH_4)
                .build()
            )
        elif service == "ram":
            client = (
                RamClient.new_builder()
                .with_credentials(globalCredentials)
                .with_region(RamRegion.CN_NORTH_4)
                .build()
            )
        elif service == "antiddos":
            client = (
                AntiDDoSClient.new_builder()
                .with_credentials(credentials)
                .with_region(AntiDDoSRegion.value_of(self.region))
                .build()
            )
        elif service == 'kafka':
            client = (
                KafkaClient.new_builder()
                .with_credentials(credentials)
                .with_region(KafkaRegion.value_of(self.region))
                .build()
            )
<<<<<<< HEAD
        elif service == 'scm':
=======
        elif service == 'certificate':
>>>>>>> 1a2a239a
            client = (
                ScmClient.new_builder()
                .with_credentials(globalCredentials)
                .with_region(ScmRegion.value_of(self.region))
                .build()
            )
        elif service == 'dc':
            client = (
                DcClient.new_builder()
                .with_credentials(credentials)
                .with_region(DcRegion.value_of(self.region))
                .build()
            )
        elif service == "cc":
            client = (
                CcClient.new_builder()
                .with_credentials(globalCredentials)
                .with_region(CcRegion.CN_NORTH_4)
                .build()
            )
        elif service == "bms":
            client = (
                BmsClient.new_builder()
                .with_credentials(credentials)
                .with_region(BmsRegion.value_of(self.region))
                .build()
            )
        elif service == "rds":
            client = (
                RdsClient.new_builder()
                .with_credentials(credentials)
                .with_region(RdsRegion.value_of(self.region))
                .build()
            )

        return client

    def region_client(self, service, region):
        ak = self.ak
        sk = self.sk
        token = self.token

        if self.ak is None or self.sk is None:
            basic_provider = (
                MetadataCredentialProvider.get_basic_credential_metadata_provider()
            )
            credentials = basic_provider.get_credentials()
            ak = credentials.ak
            sk = credentials.sk
            token = credentials.security_token

        if service == "obs":
            server = "https://obs." + region + ".myhuaweicloud.com"
            client = ObsClient(
                access_key_id=ak,
                secret_access_key=sk,
                server=server,
                security_token=token,
            )
        return client

    def request(self, service):
        if service == "vpc" or service == "vpc_v2":
            request = ListSecurityGroupsRequest()
        elif service == "evs":
            request = ListVolumesRequest()
        elif service == "er":
            request = ListEnterpriseRoutersRequest()
        elif service == "cc":
            request = ListCentralNetworksRequest()
        elif service == "lts-transfer":
            request = ListTransfersRequest()
        elif service == "config":
            request = ShowTrackerConfigRequest()
        elif service == "ecs":
            request = ListServersDetailsRequest(
                not_tags="__type_baremetal"
            )
        elif service == "deh":
            request = ListDedicatedHostsRequest()
        elif service == "obs":
            request = True
        elif service == "iam-user":
            request = ListUsersV5Request()
        elif service == "iam-policy":
            request = ListPoliciesV5Request()
        elif service == "ces":
            request = ListAlarmRulesRequest()
        elif service == "org-policy":
            request = ListPoliciesRequest()
        elif service == "org-unit":
            request = ListOrganizationalUnitsRequest()
        elif service == "org-account":
            request = ListAccountsRequest()

        elif service == "kms":
            request = ListKeysRequest()
            request.body = ListKeysRequestBody(key_spec="ALL")
        elif service == "functiongraph":
            request = ListFunctionsRequest()
        elif service == "elb_loadbalancer":
            request = ListLoadBalancersRequest()
        elif service == "elb_listener":
            request = ListListenersRequest()
        elif service == "eip":
            request = ListPublicipsRequest()
        elif service == "ims":
            request = ListImagesRequest()
        elif service == "smn":
            request = ListTopicsRequest()
        elif service == "nat_gateway":
            request = ListNatGatewaysRequest()
        elif service == "nat_snat_rule":
            request = ListNatGatewaySnatRulesRequest()
        elif service == "nat_dnat_rule":
            request = ListNatGatewayDnatRulesRequest()
        elif service == "secmaster":
            request = ListWorkspacesRequest()
        elif service == "hss":
            request = ListHostStatusRequest()
        elif service == "cts-tracker":
            request = ListTrackersRequest()
        elif service == "cts-notification-smn":
            request = ListNotificationsRequest()
            request.notification_type = "smn"
        elif service == "cts-notification-func":
            request = ListNotificationsRequest()
            request.notification_type = "fun"
        elif service == "cbr-backup":
            request = ListBackupsRequest()
            request.show_replication = True
        elif service == "cbr-vault":
            request = ListVaultRequest()
        elif service == "sfsturbo":
            request = ListSharesRequest()
        elif service == "coc":
            request = ListInstanceCompliantRequest()
        elif service == "ram":
            request = SearchResourceShareAssociationsRequest()
            request.body = SearchResourceShareAssociationsReqBody(
                association_type="principal", association_status="associated"
            )
        elif service == "antiddos":
            request = ListDDosStatusRequest()
        elif service == 'kafka':
            request = ListInstancesRequest()
<<<<<<< HEAD
        elif service == 'scm':
            request = ListCertificatesRequest()
            request.expired_days_since = 1095
=======
        elif service == 'certificate':
            request = ListCertificatesRequest()
>>>>>>> 1a2a239a
        elif service == 'dc':
            request = ListDirectConnectsRequest()
        elif service == "bms":
            request = ListBareMetalServerDetailsRequest()
        elif service == 'rds':
            request = RdsListInstancesRequest()

        return request<|MERGE_RESOLUTION|>--- conflicted
+++ resolved
@@ -429,11 +429,7 @@
                 .with_region(KafkaRegion.value_of(self.region))
                 .build()
             )
-<<<<<<< HEAD
         elif service == 'scm':
-=======
-        elif service == 'certificate':
->>>>>>> 1a2a239a
             client = (
                 ScmClient.new_builder()
                 .with_credentials(globalCredentials)
@@ -580,14 +576,9 @@
             request = ListDDosStatusRequest()
         elif service == 'kafka':
             request = ListInstancesRequest()
-<<<<<<< HEAD
         elif service == 'scm':
             request = ListCertificatesRequest()
             request.expired_days_since = 1095
-=======
-        elif service == 'certificate':
-            request = ListCertificatesRequest()
->>>>>>> 1a2a239a
         elif service == 'dc':
             request = ListDirectConnectsRequest()
         elif service == "bms":
